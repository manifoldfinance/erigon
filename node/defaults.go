// Copyright 2016 The go-ethereum Authors
// This file is part of the go-ethereum library.
//
// The go-ethereum library is free software: you can redistribute it and/or modify
// it under the terms of the GNU Lesser General Public License as published by
// the Free Software Foundation, either version 3 of the License, or
// (at your option) any later version.
//
// The go-ethereum library is distributed in the hope that it will be useful,
// but WITHOUT ANY WARRANTY; without even the implied warranty of
// MERCHANTABILITY or FITNESS FOR A PARTICULAR PURPOSE. See the
// GNU Lesser General Public License for more details.
//
// You should have received a copy of the GNU Lesser General Public License
// along with the go-ethereum library. If not, see <http://www.gnu.org/licenses/>.

package node

import (
	"github.com/ledgerwatch/turbo-geth/common/paths"
	"github.com/ledgerwatch/turbo-geth/p2p"
	"github.com/ledgerwatch/turbo-geth/p2p/nat"
	"github.com/ledgerwatch/turbo-geth/rpc"
)

const (
	DefaultHTTPHost = "localhost" // Default host interface for the HTTP RPC server
	DefaultHTTPPort = 8545        // Default TCP port for the HTTP RPC server
	DefaultWSHost   = "localhost" // Default host interface for the websocket RPC server
	DefaultWSPort   = 8546        // Default TCP port for the websocket RPC server
)

// DefaultConfig contains reasonable default settings.
var DefaultConfig = Config{
<<<<<<< HEAD
	DataDir:             paths.DefaultDataDir(),
	HTTPPort:            DefaultHTTPPort,
	HTTPModules:         []string{"net", "web3"},
	HTTPVirtualHosts:    []string{"localhost"},
	HTTPTimeouts:        rpc.DefaultHTTPTimeouts,
	WSPort:              DefaultWSPort,
	WSModules:           []string{"net", "web3"},
	GraphQLVirtualHosts: []string{"localhost"},
=======
	DataDir:          DefaultDataDir(),
	HTTPPort:         DefaultHTTPPort,
	HTTPModules:      []string{"net", "web3"},
	HTTPVirtualHosts: []string{"localhost"},
	HTTPTimeouts:     rpc.DefaultHTTPTimeouts,
	WSPort:           DefaultWSPort,
	WSModules:        []string{"net", "web3"},
>>>>>>> 6af12888
	P2P: p2p.Config{
		ListenAddr: ":30303",
		MaxPeers:   50,
		NAT:        nat.Any(),
	},
}<|MERGE_RESOLUTION|>--- conflicted
+++ resolved
@@ -32,7 +32,6 @@
 
 // DefaultConfig contains reasonable default settings.
 var DefaultConfig = Config{
-<<<<<<< HEAD
 	DataDir:             paths.DefaultDataDir(),
 	HTTPPort:            DefaultHTTPPort,
 	HTTPModules:         []string{"net", "web3"},
@@ -40,16 +39,6 @@
 	HTTPTimeouts:        rpc.DefaultHTTPTimeouts,
 	WSPort:              DefaultWSPort,
 	WSModules:           []string{"net", "web3"},
-	GraphQLVirtualHosts: []string{"localhost"},
-=======
-	DataDir:          DefaultDataDir(),
-	HTTPPort:         DefaultHTTPPort,
-	HTTPModules:      []string{"net", "web3"},
-	HTTPVirtualHosts: []string{"localhost"},
-	HTTPTimeouts:     rpc.DefaultHTTPTimeouts,
-	WSPort:           DefaultWSPort,
-	WSModules:        []string{"net", "web3"},
->>>>>>> 6af12888
 	P2P: p2p.Config{
 		ListenAddr: ":30303",
 		MaxPeers:   50,
