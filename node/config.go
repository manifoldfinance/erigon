--- conflicted
+++ resolved
@@ -159,16 +159,13 @@
 	TLSKeyFile          string
 	TLSCACert           string
 
-<<<<<<< HEAD
 	// DirectBroadcast enable directly broadcast mined block to all peers
 	DirectBroadcast bool `toml:",omitempty"`
 
 	// RangeLimit enable 5000 blocks limit when handle range query
 	RangeLimit bool `toml:",omitempty"`
 
-=======
 	MdbxAugumentLimit uint64
->>>>>>> 2e086bc1
 }
 
 // IPCEndpoint resolves an IPC endpoint based on a configured value, taking into
