--- conflicted
+++ resolved
@@ -15,15 +15,6 @@
 	ErrAttemptToDeleteNonDeprecatedBucket = errors.New("only buckets from dbutils.DeprecatedBuckets can be deleted")
 	ErrUnknownBucket                      = errors.New("unknown bucket. add it to dbutils.Buckets")
 
-<<<<<<< HEAD
-	dbSize           = metrics.GetOrRegisterGauge("db/size", metrics.DefaultRegistry)        //nolint
-	txSpill          = metrics.GetOrRegisterGauge("tx/spill", metrics.DefaultRegistry)       //nolint
-	txUnspill        = metrics.GetOrRegisterGauge("tx/unspill", metrics.DefaultRegistry)     //nolint
-	txDirty          = metrics.GetOrRegisterGauge("tx/dirty", metrics.DefaultRegistry)       //nolint
-	gcLeafMetric     = metrics.GetOrRegisterGauge("db/gc/leaf", metrics.DefaultRegistry)     //nolint
-	gcOverflowMetric = metrics.GetOrRegisterGauge("db/gc/overflow", metrics.DefaultRegistry) //nolint
-	gcPagesMetric    = metrics.GetOrRegisterGauge("db/gc/pages", metrics.DefaultRegistry)    //nolint
-=======
 	dbSize    = metrics.GetOrRegisterGauge("db/size", metrics.DefaultRegistry)    //nolint
 	txSpill   = metrics.GetOrRegisterGauge("tx/spill", metrics.DefaultRegistry)   //nolint
 	txUnspill = metrics.GetOrRegisterGauge("tx/unspill", metrics.DefaultRegistry) //nolint
@@ -37,7 +28,10 @@
 	dbPgopsSpill   = metrics.GetOrRegisterGauge("db/pgops/spill", metrics.DefaultRegistry)   //nolint
 	dbPgopsUnspill = metrics.GetOrRegisterGauge("db/pgops/unspill", metrics.DefaultRegistry) //nolint
 	dbPgopsWops    = metrics.GetOrRegisterGauge("db/pgops/wops", metrics.DefaultRegistry)    //nolint
->>>>>>> 0325fb16
+
+	gcLeafMetric     = metrics.GetOrRegisterGauge("db/gc/leaf", metrics.DefaultRegistry)     //nolint
+	gcOverflowMetric = metrics.GetOrRegisterGauge("db/gc/overflow", metrics.DefaultRegistry) //nolint
+	gcPagesMetric    = metrics.GetOrRegisterGauge("db/gc/pages", metrics.DefaultRegistry)    //nolint
 )
 
 type DBVerbosityLvl int8
