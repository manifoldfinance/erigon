package migrations

import (
	"bytes"
	"context"
	"encoding/binary"
	"fmt"
	"time"

	"github.com/ledgerwatch/erigon-lib/kv"
	"github.com/ledgerwatch/erigon/common"
	"github.com/ledgerwatch/erigon/common/changeset"
	"github.com/ledgerwatch/erigon/consensus/ethash"
	"github.com/ledgerwatch/erigon/consensus/misc"
	"github.com/ledgerwatch/erigon/core"
	"github.com/ledgerwatch/erigon/core/rawdb"
	"github.com/ledgerwatch/erigon/core/state"
	"github.com/ledgerwatch/erigon/core/types"
	"github.com/ledgerwatch/erigon/core/vm"
	"github.com/ledgerwatch/erigon/ethdb"
	"github.com/ledgerwatch/erigon/ethdb/cbor"
	"github.com/ledgerwatch/erigon/params"
	"github.com/ledgerwatch/log/v3"
)

func availableReceiptFrom(tx kv.Tx) (uint64, error) {
	c, err := tx.Cursor(kv.Receipts)
	if err != nil {
		return 0, err
	}
	defer c.Close()
	k, _, err := c.First()
	if err != nil {
		return 0, err
	}
	if len(k) == 0 {
		return 0, nil
	}
	return binary.BigEndian.Uint64(k), nil
}

var ReceiptRepair = Migration{
	Name: "receipt_repair",
	Up: func(db kv.RwDB, tmpdir string, progress []byte, BeforeCommit Callback) (err error) {
		tx, err := db.BeginRw(context.Background())
		if err != nil {
			return err
		}
		defer tx.Rollback()

		blockNum, err := changeset.AvailableFrom(tx)
		if err != nil {
			return err
		}
		receiptsFrom, err := availableReceiptFrom(tx)
		if err != nil {
			return err
		}
		if receiptsFrom > blockNum {
			blockNum = receiptsFrom
		}

		genesisBlock, err := rawdb.ReadBlockByNumber(tx, 0)
		if err != nil {
			return err
		}
		chainConfig, cerr := rawdb.ReadChainConfig(tx, genesisBlock.Hash())
		if cerr != nil {
			return cerr
		}
		vmConfig := vm.Config{}
		noOpWriter := state.NewNoopWriter()
		var buf bytes.Buffer
		fixedCount := 0
		logInterval := 30 * time.Second
		logEvery := time.NewTicker(logInterval)
		var key [8]byte
		var v []byte
		for ; true; blockNum++ {
			select {
			default:
			case <-logEvery.C:
				log.Info("Progress", "block", blockNum, "fixed", fixedCount)
			}
			var hash common.Hash
			if hash, err = rawdb.ReadCanonicalHash(tx, blockNum); err != nil {
				return err
			}
			if hash == (common.Hash{}) {
				break
			}
			binary.BigEndian.PutUint64(key[:], blockNum)
			if v, err = tx.GetOne(kv.Receipts, key[:]); err != nil {
				return err
			}
			var receipts types.Receipts
			if err = cbor.Unmarshal(&receipts, bytes.NewReader(v)); err == nil {
				broken := false
				for _, receipt := range receipts {
					if receipt.CumulativeGasUsed < 10000 {
						broken = true
						break
					}
				}
				if !broken {
					continue
				}
			}
			var block *types.Block
			if block, _, err = rawdb.ReadBlockWithSenders(tx, hash, blockNum); err != nil {
				return err
			}

			dbstate := state.NewPlainState(tx, block.NumberU64()-1)
			intraBlockState := state.New(dbstate)

			getHeader := func(hash common.Hash, number uint64) *types.Header { return rawdb.ReadHeader(tx, hash, number) }
			contractHasTEVM := ethdb.GetHasTEVM(tx)
			receipts1, err1 := runBlock(intraBlockState, noOpWriter, noOpWriter, chainConfig, getHeader, contractHasTEVM, block, vmConfig)
			if err1 != nil {
				return err1
			}
			fix := true
			if chainConfig.IsByzantium(block.Number().Uint64()) {
				receiptSha := types.DeriveSha(receipts1)
				if receiptSha != block.Header().ReceiptHash {
					fmt.Printf("(retrace) mismatched receipt headers for block %d: %x, %x\n", block.NumberU64(), receiptSha, block.Header().ReceiptHash)
					fix = false
				}
			}
			if fix {
				// All good, we can fix receipt record
				buf.Reset()
				err := cbor.Marshal(&buf, receipts1)
				if err != nil {
					return fmt.Errorf("encode block receipts for block %d: %w", blockNum, err)
				}
				if err = tx.Put(kv.Receipts, key[:], buf.Bytes()); err != nil {
					return fmt.Errorf("writing receipts for block %d: %w", blockNum, err)
				}
				fixedCount++
			}
		}
		if err := BeforeCommit(tx, nil, true); err != nil {
			return err
		}
		return tx.Commit()
	},
}

func runBlock(ibs *state.IntraBlockState, txnWriter state.StateWriter, blockWriter state.StateWriter,
	chainConfig *params.ChainConfig, getHeader func(hash common.Hash, number uint64) *types.Header, contractHasTEVM func(common.Hash) (bool, error), block *types.Block, vmConfig vm.Config) (types.Receipts, error) {
	header := block.Header()
	vmConfig.TraceJumpDest = true
	engine := ethash.NewFullFaker()
	gp := new(core.GasPool).AddGas(block.GasLimit())
	usedGas := new(uint64)
	var receipts types.Receipts
	if chainConfig.DAOForkSupport && chainConfig.DAOForkBlock != nil && chainConfig.DAOForkBlock.Cmp(block.Number()) == 0 {
		misc.ApplyDAOHardFork(ibs)
	}
	for i, tx := range block.Transactions() {
		ibs.Prepare(tx.Hash(), block.Hash(), i)
		receipt, _, err := core.ApplyTransaction(chainConfig, getHeader, engine, nil, gp, ibs, txnWriter, header, tx, usedGas, vmConfig, contractHasTEVM)
		if err != nil {
			return nil, fmt.Errorf("could not apply tx %d [%x] failed: %w", i, tx.Hash(), err)
		}
		receipts = append(receipts, receipt)
	}

	if !vmConfig.ReadOnly {
		// Finalize the block, applying any consensus engine specific extras (e.g. block rewards)
<<<<<<< HEAD
		userTxs := make([]*types.Transaction, 0, len(block.Transactions()))
		for _, tx := range block.Transactions() {
			userTxs = append(userTxs, &tx)
		}

		if _, _, err := engine.FinalizeAndAssemble(chainConfig, header, ibs, userTxs, block.Uncles(), receipts, nil, nil, nil, nil); err != nil {			return nil, fmt.Errorf("finalize of block %d failed: %v", block.NumberU64(), err)
=======
		if _, err := engine.FinalizeAndAssemble(chainConfig, header, ibs, block.Transactions(), block.Uncles(), receipts, nil, nil, nil, nil); err != nil {
			return nil, fmt.Errorf("finalize of block %d failed: %w", block.NumberU64(), err)
>>>>>>> 2a08dbd3
		}

		if err := ibs.CommitBlock(chainConfig.Rules(header.Number.Uint64()), blockWriter); err != nil {
			return nil, fmt.Errorf("committing block %d failed: %w", block.NumberU64(), err)
		}
	}

	return receipts, nil
}<|MERGE_RESOLUTION|>--- conflicted
+++ resolved
@@ -170,17 +170,13 @@
 
 	if !vmConfig.ReadOnly {
 		// Finalize the block, applying any consensus engine specific extras (e.g. block rewards)
-<<<<<<< HEAD
 		userTxs := make([]*types.Transaction, 0, len(block.Transactions()))
 		for _, tx := range block.Transactions() {
 			userTxs = append(userTxs, &tx)
 		}
 
-		if _, _, err := engine.FinalizeAndAssemble(chainConfig, header, ibs, userTxs, block.Uncles(), receipts, nil, nil, nil, nil); err != nil {			return nil, fmt.Errorf("finalize of block %d failed: %v", block.NumberU64(), err)
-=======
-		if _, err := engine.FinalizeAndAssemble(chainConfig, header, ibs, block.Transactions(), block.Uncles(), receipts, nil, nil, nil, nil); err != nil {
-			return nil, fmt.Errorf("finalize of block %d failed: %w", block.NumberU64(), err)
->>>>>>> 2a08dbd3
+		if _, _, err := engine.FinalizeAndAssemble(chainConfig, header, ibs, userTxs, block.Uncles(), receipts, nil, nil, nil, nil); err != nil {
+			return nil, fmt.Errorf("finalize of block %d failed: %v", block.NumberU64(), err)
 		}
 
 		if err := ibs.CommitBlock(chainConfig.Rules(header.Number.Uint64()), blockWriter); err != nil {
