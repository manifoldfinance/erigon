--- conflicted
+++ resolved
@@ -55,7 +55,6 @@
 
 func TestWaitDeployed(t *testing.T) {
 	for name, test := range waitDeployedTests {
-<<<<<<< HEAD
 		name := name
 		test := test
 
@@ -85,7 +84,9 @@
 			}()
 
 			// Send and mine the transaction.
-			_ = backend.SendTransaction(ctx, tx)
+			if err = backend.SendTransaction(ctx, tx); err != nil {
+				t.Fatalf("test %q: failed to set tx: %v", name, err)
+			}
 			backend.Commit()
 
 			select {
@@ -98,45 +99,6 @@
 				}
 			case <-time.After(2 * time.Second):
 				t.Errorf("test %q: timeout", name)
-=======
-		backend := backends.NewSimulatedBackend(
-			core.GenesisAlloc{
-				crypto.PubkeyToAddress(testKey.PublicKey): {Balance: big.NewInt(10000000000)},
-			},
-			10000000,
-		)
-		defer backend.Close()
-
-		// Create the transaction.
-		tx := types.NewContractCreation(0, u256.Num0, test.gas, u256.Num1, common.FromHex(test.code))
-		tx, _ = types.SignTx(tx, types.HomesteadSigner{}, testKey)
-
-		// Wait for it to get mined in the background.
-		var (
-			err     error
-			address common.Address
-			mined   = make(chan struct{})
-			ctx     = context.Background()
-		)
-		go func() {
-			address, err = bind.WaitDeployed(ctx, backend, tx)
-			close(mined)
-		}()
-
-		// Send and mine the transaction.
-		if err = backend.SendTransaction(ctx, tx); err != nil {
-			t.Fatalf("test %q: failed to set tx: %v", name, err)
-		}
-		backend.Commit()
-
-		select {
-		case <-mined:
-			if !errors.Is(err, test.wantErr) {
-				t.Errorf("test %q: error mismatch: want %q, got %q", name, test.wantErr, err)
-			}
-			if address != test.wantAddress {
-				t.Errorf("test %q: unexpected contract address %s", name, address.Hex())
->>>>>>> a0b7a119
 			}
 		})
 	}
