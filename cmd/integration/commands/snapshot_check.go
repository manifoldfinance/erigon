package commands

import (
	"context"
	"fmt"
	"io/ioutil"
	"os"
	"path/filepath"
	"time"

	"github.com/c2h5oh/datasize"
	"github.com/ledgerwatch/lmdb-go/lmdb"
	"github.com/ledgerwatch/turbo-geth/cmd/utils"
	"github.com/ledgerwatch/turbo-geth/common/dbutils"
	"github.com/ledgerwatch/turbo-geth/core/rawdb"
	"github.com/ledgerwatch/turbo-geth/eth/stagedsync"
	"github.com/ledgerwatch/turbo-geth/eth/stagedsync/stages"
	"github.com/ledgerwatch/turbo-geth/ethdb"
	"github.com/ledgerwatch/turbo-geth/log"
	"github.com/ledgerwatch/turbo-geth/turbo/snapshotsync"
	"github.com/spf13/cobra"
)

func init() {
	withChaindata(cmdSnapshotCheck)
	withBlock(cmdSnapshotCheck)
	withBatchSize(cmdSnapshotCheck)
	cmdSnapshotCheck.Flags().StringVar(&tmpDBPath, "tmp_db", "", "path to temporary db(for debug)")
<<<<<<< HEAD
	cmdSnapshotCheck.Flags().BoolVar(&fastcheck, "fastcheck", false, "check only final root")
	withChaindata(dbCopyCmd)
	rootCmd.AddCommand(dbCopyCmd)
	rootCmd.AddCommand(cmdSnapshotCheck)
=======
>>>>>>> 175828aa
}

var tmpDBPath string
var fastcheck bool

var cmdSnapshotCheck = &cobra.Command{
	Use:     "snapshot_check",
	Short:   "check execution over state snapshot by block",
	Example: "go run cmd/integration/main.go snapshot_check --block 11400000 --chaindata /media/b00ris/nvme/backup/snapshotsync/tg/chaindata/ --snapshotDir /media/b00ris/nvme/snapshots/ --snapshotMode s --tmp_db /media/b00ris/nvme/tmp/debug",
	RunE: func(cmd *cobra.Command, args []string) error {
		ctx := utils.RootContext()
		//db to provide headers, blocks, senders ...
		mainDB, err := ethdb.Open(chaindata, true)
		if err != nil {
			return err
		}
		mode, err := snapshotsync.SnapshotModeFromString(snapshotMode)
		if err != nil {
			panic(err)
		}

		if !mode.State || len(snapshotDir) == 0 {
			return fmt.Errorf("you need state snapshot for it")
		}

		stateSnapshotPath := filepath.Join(snapshotDir, "state")
		stateSnapshot := ethdb.NewLMDB().Path(stateSnapshotPath).WithBucketsConfig(func(defaultBuckets dbutils.BucketsCfg) dbutils.BucketsCfg {
			return dbutils.BucketsCfg{
				dbutils.PlainStateBucket:        dbutils.BucketsConfigs[dbutils.PlainStateBucket],
				dbutils.PlainContractCodeBucket: dbutils.BucketsConfigs[dbutils.PlainContractCodeBucket],
				dbutils.CodeBucket:              dbutils.BucketsConfigs[dbutils.CodeBucket],
			}
		}).Flags(func(flags uint) uint { return flags | lmdb.Readonly }).MustOpen()

		isNew := true
		var path string
		if len(tmpDBPath) > 0 {
			isNew = false
			path = tmpDBPath
		} else {
			path, err = ioutil.TempDir(os.TempDir(), "sndbg")
			if err != nil {
				return err
			}
		}

		defer func() {
			if err == nil {
				//os.RemoveAll(path)
			} else {
				log.Info("Temp database", "path", path)
			}
		}()
		tmpDb := ethdb.NewLMDB().Path(path).MustOpen()

		kv := ethdb.NewSnapshot2KV().
			DB(tmpDb).
			SnapshotDB([]string{dbutils.HeaderPrefix, dbutils.BlockBodyPrefix, dbutils.Senders, dbutils.HeadBlockKey, dbutils.HeaderNumberPrefix, dbutils.HeadHeaderKey, dbutils.EthTx, dbutils.Sequence}, mainDB.KV()).
			SnapshotDB([]string{dbutils.PlainStateBucket, dbutils.CodeBucket, dbutils.PlainContractCodeBucket}, stateSnapshot).
			MustOpen()

		db := ethdb.NewObjectDatabase(kv)
		if isNew {
			err = ethdb.SetStorageModeIfNotExist(db, ethdb.StorageMode{})
			if err != nil {
				return err
			}
		}

		if err := snapshotCheck(ctx, db, isNew, os.TempDir()); err != nil {
			log.Error("snapshotCheck error", "err", err)
			return err
		}
		return nil
	},
}

func snapshotCheck(ctx context.Context, db ethdb.Database, isNew bool, tmpDir string) (err error) {
	var snapshotBlock uint64 = snapshotsync.SnapshotBlock
	blockNum, err := stages.GetStageProgress(db, stages.Execution)
	if err != nil {
		return err
	}

	//snapshot or last executed block
	if blockNum > snapshotBlock {
		snapshotBlock = blockNum
	}

	//get end of check
	var lastBlockHeaderNumber uint64
	if block == 0 {
		lastBlockHash := rawdb.ReadHeadBlockHash(db)
		lastBlockHeader, innerErr := rawdb.ReadHeaderByHash(db, lastBlockHash)
		if innerErr != nil {
			return innerErr
		}
		lastBlockHeaderNumber = lastBlockHeader.Number.Uint64()
	} else {
		lastBlockHeaderNumber = block
	}

	if lastBlockHeaderNumber <= snapshotBlock {
		return fmt.Errorf("incorrect header number last block:%v, snapshotBlock: %v", lastBlockHeaderNumber, snapshotBlock)
	}

	if isNew && !fastcheck {
		log.Info("New tmp db. We need to promote hash state.")
		tx, innerErr := db.Begin(context.Background(), ethdb.RW)
		if innerErr != nil {
			return innerErr
		}

		tt := time.Now()
		err = stagedsync.PromoteHashedStateCleanly("", tx, tmpDir, ctx.Done())
		log.Info("Promote took", "t", time.Since(tt))
		if err != nil {
			tx.Rollback()
			return fmt.Errorf("promote state err: %w", err)
		}
		tt = time.Now()
		_, err = tx.Commit()
		if err != nil {
			tx.Rollback()
			return fmt.Errorf("commit promote state err: %w", err)
		}
		log.Info("promote committed", "t", time.Since(tt))
	}

	if isNew && !fastcheck{
		log.Info("Regenerate IH")
		tx, innerErr := db.Begin(context.Background(), ethdb.RW)
		if innerErr != nil {
			return innerErr
		}

		hash, innerErr := rawdb.ReadCanonicalHash(tx, snapshotBlock)
		if innerErr != nil {
			tx.Rollback()
			return innerErr
		}

		syncHeadHeader := rawdb.ReadHeader(tx, hash, snapshotBlock)
		if syncHeadHeader == nil {
			tx.Rollback()
			return fmt.Errorf("empty header for %v", snapshotBlock)
		}
		expectedRootHash := syncHeadHeader.Root

		tt := time.Now()
		err = stagedsync.RegenerateIntermediateHashes("", tx, true, nil, tmpDir, expectedRootHash, ctx.Done())
		if err != nil {
			tx.Rollback()
			return fmt.Errorf("regenerateIntermediateHashes err: %w", err)
		}
		log.Info("RegenerateIntermediateHashes took", "t", time.Since(tt))
		tt = time.Now()
		_, err = tx.Commit()
		if err != nil {
			tx.Rollback()
			return err
		}
		log.Info("Commit", "t", time.Since(tt))
	}

	cc, bc, st, cache, progress := newSync(ctx.Done(), db, db, nil)
	defer bc.Stop()
	st.DisableStages(stages.Headers,
		stages.BlockHashes,
		stages.Bodies,
		stages.Senders,
		stages.AccountHistoryIndex,
		stages.StorageHistoryIndex,
		stages.LogIndex,
		stages.CallTraces,
		stages.TxLookup,
		stages.TxPool,
		stages.Finish,
	)
	fmt.Println("lastBlockHeaderNumber",lastBlockHeaderNumber)
	if isNew {
		stage3 := progress(stages.Senders)
		err = stage3.DoneAndUpdate(db, lastBlockHeaderNumber)
		if err != nil {
			return err
		}

		stage4 := progress(stages.Execution)
		err = stage4.DoneAndUpdate(db, snapshotBlock)
		if err != nil {
			return err
		}
		if !fastcheck {
			stage5 := progress(stages.HashState)
			err = stage5.DoneAndUpdate(db, snapshotBlock)
			if err != nil {
				return err
			}

			stage6 := progress(stages.IntermediateHashes)
			err = stage6.DoneAndUpdate(db, snapshotBlock)
			if err != nil {
				return err
			}
		}
	}

	ch := ctx.Done()

	var batchSize datasize.ByteSize
	must(batchSize.UnmarshalText([]byte(batchSizeStr)))

	if fastcheck {
		err = st.SetCurrentStage(stages.Execution)
		if err != nil {
			return err
		}
		stage4 := progress(stages.Execution)
		stage4.BlockNumber = snapshotBlock
		log.Info("Stage4", "progress", stage4.BlockNumber)

		err = stagedsync.SpawnExecuteBlocksStage(stage4, db,
			bc.Config(), cc, bc.GetVMConfig(),
			ch,
			stagedsync.ExecuteBlockStageParams{
				ToBlock:       lastBlockHeaderNumber, // limit execution to the specified block
				WriteReceipts: false,
				BatchSize:     batchSize,
				Cache:         cache,
			})
		if err != nil {
			return fmt.Errorf("execution err %w", err)
		}
	}
	if fastcheck==false {
		tx, err := db.Begin(context.Background(), ethdb.RW)
		if err != nil {
			return err
		}
		defer tx.Rollback()
		batch:=10000
		i:=0

		for blockNumber := snapshotBlock + 1; blockNumber <= lastBlockHeaderNumber; blockNumber++ {
			err = st.SetCurrentStage(stages.Execution)
			if err != nil {
				return err
			}
			stage4 := progress(stages.Execution)
			stage4.BlockNumber = blockNumber - 1
			log.Info("Stage4", "progress", stage4.BlockNumber)

			err = stagedsync.SpawnExecuteBlocksStage(stage4, tx,
				bc.Config(), cc, bc.GetVMConfig(),
				ch,
				stagedsync.ExecuteBlockStageParams{
					ToBlock:       blockNumber, // limit execution to the specified block
					WriteReceipts: false,
					BatchSize:     int(batchSize),
				})
			if err != nil {
				return fmt.Errorf("execution err %w", err)
			}

			if !fastcheck {
				stage5 := progress(stages.HashState)
				stage5.BlockNumber = blockNumber - 1
				log.Info("Stage5", "progress", stage5.BlockNumber)
				err = stagedsync.SpawnHashStateStage(stage5, tx, tmpDir, ch)
				if err != nil {
					return fmt.Errorf("spawnHashStateStage err %w", err)
				}

				stage6 := progress(stages.IntermediateHashes)
				stage6.BlockNumber = blockNumber - 1
				log.Info("Stage6", "progress", stage6.BlockNumber)
				if err = stagedsync.SpawnIntermediateHashesStage(stage5, tx, true, tmpDir, ch); err != nil {
					log.Error("Error on ih", "err", err, "block", blockNumber)
					return fmt.Errorf("spawnIntermediateHashesStage %w", err)
				}
			}
			if !fastcheck {
				log.Info("Done", "progress", blockNumber)
				err = tx.CommitAndBegin(context.TODO())
				if err != nil {
					log.Error("Error on commit", "err", err, "block", blockNumber)
					return err
				}
			} else if i>batch {
				log.Info("Commit!!!!", "progress", blockNumber)
				err = tx.CommitAndBegin(context.TODO())
				if err != nil {
					log.Error("Error on commit", "err", err, "block", blockNumber)
					return err
				}
				i=0
			} else {
				i++
			}

<<<<<<< HEAD
		}
		if fastcheck {
			_, err = tx.Commit()
			if err != nil {
				log.Error("Error on last commit", "err", err,)
				return err
			}

		}
		tx.Rollback()
	}

	if fastcheck {
		log.Info("New tmp db. We need to promote hash state.")
		tx, innerErr := db.Begin(context.Background(), ethdb.RW)
		if innerErr != nil {
			return innerErr
		}

		tt := time.Now()
		err = stagedsync.PromoteHashedStateCleanly("", tx, tmpDir, ctx.Done())
		log.Info("Promote took", "t", time.Since(tt))
=======
		stage5 := progress(stages.HashState)
		stage5.BlockNumber = blockNumber - 1
		log.Info("Stage5", "progress", stage5.BlockNumber)
		err = stagedsync.SpawnHashStateStage(stage5, tx, nil, tmpDir, ch)
>>>>>>> 175828aa
		if err != nil {
			tx.Rollback()
			return fmt.Errorf("promote state err: %w", err)
		}
		tt = time.Now()
		_, err = tx.Commit()
		if err != nil {
			tx.Rollback()
			return fmt.Errorf("commit promote state err: %w", err)
		}
		log.Info("promote committed", "t", time.Since(tt))

<<<<<<< HEAD
		log.Info("Regenerate IH")
		tx, innerErr = db.Begin(context.Background(), ethdb.RW)
		if innerErr != nil {
			return innerErr
=======
		stage6 := progress(stages.IntermediateHashes)
		stage6.BlockNumber = blockNumber - 1
		log.Info("Stage6", "progress", stage6.BlockNumber)
		if err = stagedsync.SpawnIntermediateHashesStage(stage5, tx, true, nil, tmpDir, ch); err != nil {
			log.Error("Error on ih", "err", err, "block", blockNumber)
			return fmt.Errorf("spawnIntermediateHashesStage %w", err)
>>>>>>> 175828aa
		}

		hash, innerErr := rawdb.ReadCanonicalHash(tx, lastBlockHeaderNumber)
		if innerErr != nil {
			tx.Rollback()
			return innerErr
		}

		syncHeadHeader := rawdb.ReadHeader(tx, hash, lastBlockHeaderNumber)
		if syncHeadHeader == nil {
			tx.Rollback()
			return fmt.Errorf("empty header for %v", snapshotBlock)
		}
		expectedRootHash := syncHeadHeader.Root

		tt = time.Now()
		err = stagedsync.RegenerateIntermediateHashes("", tx, true, tmpDir, expectedRootHash, ctx.Done())
		if err != nil {
			tx.Rollback()
			return fmt.Errorf("regenerateIntermediateHashes err: %w", err)
		}
		log.Info("RegenerateIntermediateHashes took", "t", time.Since(tt))
		tt = time.Now()
		_, err = tx.Commit()
		if err != nil {
			tx.Rollback()
			return err
		}
		log.Info("Commit", "t", time.Since(tt))
	}

	return nil
}<|MERGE_RESOLUTION|>--- conflicted
+++ resolved
@@ -26,13 +26,10 @@
 	withBlock(cmdSnapshotCheck)
 	withBatchSize(cmdSnapshotCheck)
 	cmdSnapshotCheck.Flags().StringVar(&tmpDBPath, "tmp_db", "", "path to temporary db(for debug)")
-<<<<<<< HEAD
 	cmdSnapshotCheck.Flags().BoolVar(&fastcheck, "fastcheck", false, "check only final root")
 	withChaindata(dbCopyCmd)
 	rootCmd.AddCommand(dbCopyCmd)
 	rootCmd.AddCommand(cmdSnapshotCheck)
-=======
->>>>>>> 175828aa
 }
 
 var tmpDBPath string
@@ -212,7 +209,7 @@
 		stages.TxPool,
 		stages.Finish,
 	)
-	fmt.Println("lastBlockHeaderNumber",lastBlockHeaderNumber)
+
 	if isNew {
 		stage3 := progress(stages.Senders)
 		err = stage3.DoneAndUpdate(db, lastBlockHeaderNumber)
@@ -260,48 +257,48 @@
 			stagedsync.ExecuteBlockStageParams{
 				ToBlock:       lastBlockHeaderNumber, // limit execution to the specified block
 				WriteReceipts: false,
+				BatchSize:     int(batchSize),
+			})
+		if err != nil {
+			return fmt.Errorf("execution err %w", err)
+		}
+	}
+	if fastcheck==false {
+		tx, err := db.Begin(context.Background(), ethdb.RW)
+		if err != nil {
+			return err
+		}
+		defer tx.Rollback()
+		batch:=10000
+		i:=0
+
+		for blockNumber := snapshotBlock + 1; blockNumber <= lastBlockHeaderNumber; blockNumber++ {
+			err = st.SetCurrentStage(stages.Execution)
+			if err != nil {
+				return err
+			}
+			stage4 := progress(stages.Execution)
+			stage4.BlockNumber = blockNumber - 1
+			log.Info("Stage4", "progress", stage4.BlockNumber)
+
+		err = stagedsync.SpawnExecuteBlocksStage(stage4, tx,
+			bc.Config(), cc, bc.GetVMConfig(),
+			ch,
+			stagedsync.ExecuteBlockStageParams{
+				ToBlock:       blockNumber, // limit execution to the specified block
+				WriteReceipts: false,
 				BatchSize:     batchSize,
 				Cache:         cache,
 			})
 		if err != nil {
 			return fmt.Errorf("execution err %w", err)
 		}
-	}
-	if fastcheck==false {
-		tx, err := db.Begin(context.Background(), ethdb.RW)
-		if err != nil {
-			return err
-		}
-		defer tx.Rollback()
-		batch:=10000
-		i:=0
-
-		for blockNumber := snapshotBlock + 1; blockNumber <= lastBlockHeaderNumber; blockNumber++ {
-			err = st.SetCurrentStage(stages.Execution)
-			if err != nil {
-				return err
-			}
-			stage4 := progress(stages.Execution)
-			stage4.BlockNumber = blockNumber - 1
-			log.Info("Stage4", "progress", stage4.BlockNumber)
-
-			err = stagedsync.SpawnExecuteBlocksStage(stage4, tx,
-				bc.Config(), cc, bc.GetVMConfig(),
-				ch,
-				stagedsync.ExecuteBlockStageParams{
-					ToBlock:       blockNumber, // limit execution to the specified block
-					WriteReceipts: false,
-					BatchSize:     int(batchSize),
-				})
-			if err != nil {
-				return fmt.Errorf("execution err %w", err)
-			}
 
 			if !fastcheck {
 				stage5 := progress(stages.HashState)
 				stage5.BlockNumber = blockNumber - 1
 				log.Info("Stage5", "progress", stage5.BlockNumber)
-				err = stagedsync.SpawnHashStateStage(stage5, tx, tmpDir, ch)
+				err = stagedsync.SpawnHashStateStage(stage5, tx, nil, tmpDir, ch)
 				if err != nil {
 					return fmt.Errorf("spawnHashStateStage err %w", err)
 				}
@@ -309,7 +306,7 @@
 				stage6 := progress(stages.IntermediateHashes)
 				stage6.BlockNumber = blockNumber - 1
 				log.Info("Stage6", "progress", stage6.BlockNumber)
-				if err = stagedsync.SpawnIntermediateHashesStage(stage5, tx, true, tmpDir, ch); err != nil {
+				if err = stagedsync.SpawnIntermediateHashesStage(stage5, tx, true,nil, tmpDir, ch); err != nil {
 					log.Error("Error on ih", "err", err, "block", blockNumber)
 					return fmt.Errorf("spawnIntermediateHashesStage %w", err)
 				}
@@ -333,7 +330,6 @@
 				i++
 			}
 
-<<<<<<< HEAD
 		}
 		if fastcheck {
 			_, err = tx.Commit()
@@ -356,12 +352,6 @@
 		tt := time.Now()
 		err = stagedsync.PromoteHashedStateCleanly("", tx, tmpDir, ctx.Done())
 		log.Info("Promote took", "t", time.Since(tt))
-=======
-		stage5 := progress(stages.HashState)
-		stage5.BlockNumber = blockNumber - 1
-		log.Info("Stage5", "progress", stage5.BlockNumber)
-		err = stagedsync.SpawnHashStateStage(stage5, tx, nil, tmpDir, ch)
->>>>>>> 175828aa
 		if err != nil {
 			tx.Rollback()
 			return fmt.Errorf("promote state err: %w", err)
@@ -374,19 +364,10 @@
 		}
 		log.Info("promote committed", "t", time.Since(tt))
 
-<<<<<<< HEAD
 		log.Info("Regenerate IH")
 		tx, innerErr = db.Begin(context.Background(), ethdb.RW)
 		if innerErr != nil {
 			return innerErr
-=======
-		stage6 := progress(stages.IntermediateHashes)
-		stage6.BlockNumber = blockNumber - 1
-		log.Info("Stage6", "progress", stage6.BlockNumber)
-		if err = stagedsync.SpawnIntermediateHashesStage(stage5, tx, true, nil, tmpDir, ch); err != nil {
-			log.Error("Error on ih", "err", err, "block", blockNumber)
-			return fmt.Errorf("spawnIntermediateHashesStage %w", err)
->>>>>>> 175828aa
 		}
 
 		hash, innerErr := rawdb.ReadCanonicalHash(tx, lastBlockHeaderNumber)
@@ -419,4 +400,11 @@
 	}
 
 	return nil
+}
+
+var dbCopyCmd = &cobra.Command{
+	Use: "copy_compact",
+	RunE: func(cmd *cobra.Command, args []string) error {
+		return copyCompact()
+	},
 }