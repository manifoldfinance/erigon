// Copyright 2015 The go-ethereum Authors
// This file is part of go-ethereum.
//
// go-ethereum is free software: you can redistribute it and/or modify
// it under the terms of the GNU General Public License as published by
// the Free Software Foundation, either version 3 of the License, or
// (at your option) any later version.
//
// go-ethereum is distributed in the hope that it will be useful,
// but WITHOUT ANY WARRANTY; without even the implied warranty of
// MERCHANTABILITY or FITNESS FOR A PARTICULAR PURPOSE. See the
// GNU General Public License for more details.
//
// You should have received a copy of the GNU General Public License
// along with go-ethereum. If not, see <http://www.gnu.org/licenses/>.

// Package utils contains internal helper functions for go-ethereum commands.
package utils

import (
	"crypto/ecdsa"
	"fmt"
	"io"
	"math/big"
	"os"
	"path"
	"path/filepath"
	"runtime"
	"strconv"
	"strings"
	"text/tabwriter"
	"text/template"
	"time"

<<<<<<< HEAD
	pcsclite "github.com/gballet/go-libpcsclite"
	"github.com/spf13/cobra"
=======
	"github.com/ledgerwatch/turbo-geth/common/etl"
	"github.com/ledgerwatch/turbo-geth/metrics"
>>>>>>> afe551ba
	"github.com/spf13/pflag"
	"github.com/urfave/cli"

	"github.com/ledgerwatch/turbo-geth/common"
	"github.com/ledgerwatch/turbo-geth/common/etl"
	"github.com/ledgerwatch/turbo-geth/common/fdlimit"
	"github.com/ledgerwatch/turbo-geth/common/paths"
	"github.com/ledgerwatch/turbo-geth/consensus"
	"github.com/ledgerwatch/turbo-geth/consensus/clique"
	"github.com/ledgerwatch/turbo-geth/consensus/ethash"
	"github.com/ledgerwatch/turbo-geth/core"
	"github.com/ledgerwatch/turbo-geth/core/rawdb"
	"github.com/ledgerwatch/turbo-geth/core/vm"
	"github.com/ledgerwatch/turbo-geth/crypto"
	"github.com/ledgerwatch/turbo-geth/eth"
	"github.com/ledgerwatch/turbo-geth/eth/ethconfig"
	"github.com/ledgerwatch/turbo-geth/eth/gasprice"
	"github.com/ledgerwatch/turbo-geth/ethdb"
	"github.com/ledgerwatch/turbo-geth/internal/flags"
	"github.com/ledgerwatch/turbo-geth/log"
	"github.com/ledgerwatch/turbo-geth/metrics"
	"github.com/ledgerwatch/turbo-geth/node"
	"github.com/ledgerwatch/turbo-geth/p2p"
	"github.com/ledgerwatch/turbo-geth/p2p/enode"
	"github.com/ledgerwatch/turbo-geth/p2p/nat"
	"github.com/ledgerwatch/turbo-geth/p2p/netutil"
	"github.com/ledgerwatch/turbo-geth/params"
)

func init() {
	cli.AppHelpTemplate = `{{.Name}} {{if .Flags}}[global options] {{end}}command{{if .Flags}} [command options]{{end}} [arguments...]

VERSION:
   {{.Version}}

COMMANDS:
   {{range .Commands}}{{.Name}}{{with .ShortName}}, {{.}}{{end}}{{ "\t" }}{{.Usage}}
   {{end}}{{if .Flags}}
GLOBAL OPTIONS:
   {{range .Flags}}{{.}}
   {{end}}{{end}}
`
	cli.CommandHelpTemplate = flags.CommandHelpTemplate
	cli.HelpPrinter = printHelp
}

func printHelp(out io.Writer, templ string, data interface{}) {
	funcMap := template.FuncMap{"join": strings.Join}
	t := template.Must(template.New("help").Funcs(funcMap).Parse(templ))
	w := tabwriter.NewWriter(out, 38, 8, 2, ' ', 0)
	err := t.Execute(w, data)
	if err != nil {
		panic(err)
	}
	w.Flush()
}

// These are all the command line flags we support.
// If you add to this list, please remember to include the
// flag in the appropriate command definition.
//
// The flags are defined here so their names and help texts
// are the same for all commands.

var (
	// General settings
	DataDirFlag = DirectoryFlag{
		Name:  "datadir",
<<<<<<< HEAD
		Usage: "Data directory for the databases and keystore",
		Value: DirectoryString(paths.DefaultDataDir()),
=======
		Usage: "Data directory for the databases",
		Value: DirectoryString(node.DefaultDataDir()),
>>>>>>> afe551ba
	}
	AncientFlag = DirectoryFlag{
		Name:  "datadir.ancient",
		Usage: "Data directory for ancient chain segments (default = inside chaindata)",
	}
	MinFreeDiskSpaceFlag = DirectoryFlag{
		Name:  "datadir.minfreedisk",
		Usage: "Minimum free disk space in MB, once reached triggers auto shut down (default = --cache.gc converted to MB, 0 = disabled)",
	}
	NetworkIdFlag = cli.Uint64Flag{
		Name:  "networkid",
		Usage: "Explicitly set network id (integer)(For testnets: use --ropsten, --rinkeby, --goerli instead)",
		Value: ethconfig.Defaults.NetworkID,
	}
	MainnetFlag = cli.BoolFlag{
		Name:  "mainnet",
		Usage: "Ethereum mainnet",
	}
	GoerliFlag = cli.BoolFlag{
		Name:  "goerli",
		Usage: "Görli network: pre-configured proof-of-authority test network",
	}
	YoloV3Flag = cli.BoolFlag{
		Name:  "yolov3",
		Usage: "YOLOv3 network: pre-configured proof-of-authority shortlived test network.",
	}
	RinkebyFlag = cli.BoolFlag{
		Name:  "rinkeby",
		Usage: "Rinkeby network: pre-configured proof-of-authority test network",
	}
	RopstenFlag = cli.BoolFlag{
		Name:  "ropsten",
		Usage: "Ropsten network: pre-configured proof-of-work test network",
	}
	DeveloperFlag = cli.BoolFlag{
		Name:  "dev",
		Usage: "Ephemeral proof-of-authority network with a pre-funded developer account, mining enabled",
	}
	DeveloperPeriodFlag = cli.IntFlag{
		Name:  "dev.period",
		Usage: "Block period to use in developer mode (0 = mine only if transaction pending)",
	}
	IdentityFlag = cli.StringFlag{
		Name:  "identity",
		Usage: "Custom node name",
	}
	DocRootFlag = DirectoryFlag{
		Name:  "docroot",
		Usage: "Document Root for HTTPClient file scheme",
		Value: DirectoryString(HomeDir()),
	}
	ExitWhenSyncedFlag = cli.BoolFlag{
		Name:  "exitwhensynced",
		Usage: "Exits after block synchronisation completes",
	}
	IterativeOutputFlag = cli.BoolFlag{
		Name:  "iterative",
		Usage: "Print streaming JSON iteratively, delimited by newlines",
	}
	ExcludeStorageFlag = cli.BoolFlag{
		Name:  "nostorage",
		Usage: "Exclude storage entries (save db lookups)",
	}
	IncludeIncompletesFlag = cli.BoolFlag{
		Name:  "incompletes",
		Usage: "Include accounts for which we don't have the address (missing preimage)",
	}
	ExcludeCodeFlag = cli.BoolFlag{
		Name:  "nocode",
		Usage: "Exclude contract code (save db lookups)",
	}
	GCModePruningFlag = cli.BoolFlag{
		Name:  "pruning",
		Usage: `Enable storage pruning`,
	}
	GCModeLimitFlag = cli.Uint64Flag{
		Name:  "pruning.stop_limit",
		Usage: `Blockchain pruning limit`,
		Value: 1024,
	}
	GCModeBlockToPruneFlag = cli.Uint64Flag{
		Name:  "pruning.processing_limit",
		Usage: `Block to prune per tick`,
		Value: 20,
	}
	GCModeTickTimeout = cli.DurationFlag{
		Name:  "pruning.tick",
		Usage: `Time of tick`,
		Value: time.Second * 2,
	}
	TxLookupLimitFlag = cli.Uint64Flag{
		Name:  "txlookuplimit",
		Usage: "Number of recent blocks to maintain transactions index for (default = about one year, 0 = entire chain)",
		Value: ethconfig.Defaults.TxLookupLimit,
	}
	LightServFlag = cli.IntFlag{
		Name:  "lightserv",
		Usage: "Maximum percentage of time allowed for serving LES requests (0-90)",
		Value: 0,
	}
	LightKDFFlag = cli.BoolFlag{
		Name:  "lightkdf",
		Usage: "Reduce key-derivation RAM & CPU usage at some expense of KDF strength",
	}
	WhitelistFlag = cli.StringFlag{
		Name:  "whitelist",
		Usage: "Comma separated block number-to-hash mappings to enforce (<number>=<hash>)",
	}
	BloomFilterSizeFlag = cli.Uint64Flag{
		Name:  "bloomfilter.size",
		Usage: "Megabytes of memory allocated to bloom-filter for pruning",
		Value: 2048,
	}
	OverrideBerlinFlag = cli.Uint64Flag{
		Name:  "override.berlin",
		Usage: "Manually specify Berlin fork-block, overriding the bundled setting",
	}
	DownloadOnlyFlag = cli.BoolFlag{
		Name:  "download-only",
		Usage: "Run in download only mode - only fetch blocks but not process them",
	}
	DebugProtocolFlag = cli.BoolFlag{
		Name:  "debug-protocol",
		Usage: "Enable the DBG (debug) protocol",
	}
	// Ethash settings
	EthashCachesInMemoryFlag = cli.IntFlag{
		Name:  "ethash.cachesinmem",
		Usage: "Number of recent ethash caches to keep in memory (16MB each)",
		Value: ethconfig.Defaults.Ethash.CachesInMem,
	}
	EthashCachesLockMmapFlag = cli.BoolFlag{
		Name:  "ethash.cacheslockmmap",
		Usage: "Lock memory maps of recent ethash caches",
	}
	EthashDatasetDirFlag = DirectoryFlag{
		Name:  "ethash.dagdir",
		Usage: "Directory to store the ethash mining DAGs",
		Value: DirectoryString(ethconfig.Defaults.Ethash.DatasetDir),
	}
	EthashDatasetsLockMmapFlag = cli.BoolFlag{
		Name:  "ethash.dagslockmmap",
		Usage: "Lock memory maps for recent ethash mining DAGs",
	}
	// Transaction pool settings
	TxPoolLocalsFlag = cli.StringFlag{
		Name:  "txpool.locals",
		Usage: "Comma separated accounts to treat as locals (no flush, priority inclusion)",
	}
	TxPoolNoLocalsFlag = cli.BoolFlag{
		Name:  "txpool.nolocals",
		Usage: "Disables price exemptions for locally submitted transactions",
	}
	TxPoolJournalFlag = cli.StringFlag{
		Name:  "txpool.journal",
		Usage: "Disk journal for local transaction to survive node restarts",
		Value: core.DefaultTxPoolConfig.Journal,
	}
	TxPoolRejournalFlag = cli.DurationFlag{
		Name:  "txpool.rejournal",
		Usage: "Time interval to regenerate the local transaction journal",
		Value: core.DefaultTxPoolConfig.Rejournal,
	}
	TxPoolPriceLimitFlag = cli.Uint64Flag{
		Name:  "txpool.pricelimit",
		Usage: "Minimum gas price limit to enforce for acceptance into the pool",
		Value: ethconfig.Defaults.TxPool.PriceLimit,
	}
	TxPoolPriceBumpFlag = cli.Uint64Flag{
		Name:  "txpool.pricebump",
		Usage: "Price bump percentage to replace an already existing transaction",
		Value: ethconfig.Defaults.TxPool.PriceBump,
	}
	TxPoolAccountSlotsFlag = cli.Uint64Flag{
		Name:  "txpool.accountslots",
		Usage: "Minimum number of executable transaction slots guaranteed per account",
		Value: ethconfig.Defaults.TxPool.AccountSlots,
	}
	TxPoolGlobalSlotsFlag = cli.Uint64Flag{
		Name:  "txpool.globalslots",
		Usage: "Maximum number of executable transaction slots for all accounts",
		Value: ethconfig.Defaults.TxPool.GlobalSlots,
	}
	TxPoolAccountQueueFlag = cli.Uint64Flag{
		Name:  "txpool.accountqueue",
		Usage: "Maximum number of non-executable transaction slots permitted per account",
		Value: ethconfig.Defaults.TxPool.AccountQueue,
	}
	TxPoolGlobalQueueFlag = cli.Uint64Flag{
		Name:  "txpool.globalqueue",
		Usage: "Maximum number of non-executable transaction slots for all accounts",
		Value: ethconfig.Defaults.TxPool.GlobalQueue,
	}
	TxPoolLifetimeFlag = cli.DurationFlag{
		Name:  "txpool.lifetime",
		Usage: "Maximum amount of time non-executable transaction are queued",
		Value: ethconfig.Defaults.TxPool.Lifetime,
	}
	// Performance tuning settings
	CacheFlag = cli.IntFlag{
		Name:  "cache",
		Usage: "Megabytes of memory allocated to internal caching (default = 4096 mainnet full node)",
		Value: 1024,
	}
	CacheDatabaseFlag = cli.IntFlag{
		Name:  "cache.database",
		Usage: "Percentage of cache memory allowance to use for database io",
		Value: 50,
	}
	CacheTrieFlag = cli.IntFlag{
		Name:  "cache.trie",
		Usage: "Percentage of cache memory allowance to use for trie caching (default = 15% full mode, 30% archive mode)",
		Value: 15,
	}
	CacheTrieJournalFlag = cli.StringFlag{
		Name:  "cache.trie.journal",
		Usage: "Disk journal directory for trie cache to survive node restarts",
		Value: ethconfig.Defaults.TrieCleanCacheJournal,
	}
	CacheTrieRejournalFlag = cli.DurationFlag{
		Name:  "cache.trie.rejournal",
		Usage: "Time interval to regenerate the trie cache journal",
		Value: ethconfig.Defaults.TrieCleanCacheRejournal,
	}
	CacheGCFlag = cli.IntFlag{
		Name:  "cache.gc",
		Usage: "Percentage of cache memory allowance to use for trie pruning (default = 25% full mode, 0% archive mode)",
		Value: 25,
	}
	CacheNoPrefetchFlag = cli.BoolFlag{
		Name:  "cache.noprefetch",
		Usage: "Disable heuristic state prefetch during block import (less CPU and disk IO, more time waiting for data)",
	}
	TrieCacheGenFlag = cli.IntFlag{
		Name:  "trie-cache-gens",
		Usage: "Number of trie node generations to keep in memory",
	}
	ArchiveSyncInterval = cli.IntFlag{
		Name:  "archive-sync-interval",
		Usage: "When to switch from full to archive sync",
		Value: 1024,
	}
	// Miner settings
	MiningEnabledFlag = cli.BoolFlag{
		Name:  "mine",
		Usage: "Enable mining",
	}
	MinerThreadsFlag = cli.IntFlag{
		Name:  "miner.threads",
		Usage: "Number of CPU threads to use for mining",
		Value: 0,
	}
	MinerNotifyFlag = cli.StringFlag{
		Name:  "miner.notify",
		Usage: "Comma separated HTTP URL list to notify of new work packages",
	}
	MinerGasTargetFlag = cli.Uint64Flag{
		Name:  "miner.gastarget",
		Usage: "Target gas floor for mined blocks",
		Value: ethconfig.Defaults.Miner.GasFloor,
	}
	MinerGasLimitFlag = cli.Uint64Flag{
		Name:  "miner.gaslimit",
		Usage: "Target gas ceiling for mined blocks",
		Value: ethconfig.Defaults.Miner.GasCeil,
	}
	MinerGasPriceFlag = BigFlag{
		Name:  "miner.gasprice",
		Usage: "Minimum gas price for mining a transaction",
		Value: ethconfig.Defaults.Miner.GasPrice,
	}
	MinerEtherbaseFlag = cli.StringFlag{
		Name:  "miner.etherbase",
		Usage: "Public address for block mining rewards",
		Value: "0",
	}
	MinerSigningKeyFlag = cli.StringFlag{
		Name:  "miner.sigkey",
		Usage: "Private key to sign blocks with",
		Value: "",
	}
	MinerExtraDataFlag = cli.StringFlag{
		Name:  "miner.extradata",
		Usage: "Block extra data set by the miner (default = client version)",
	}
	MinerRecommitIntervalFlag = cli.DurationFlag{
		Name:  "miner.recommit",
		Usage: "Time interval to recreate the block being mined",
		Value: ethconfig.Defaults.Miner.Recommit,
	}
	MinerNoVerfiyFlag = cli.BoolFlag{
		Name:  "miner.noverify",
		Usage: "Disable remote sealing verification",
	}
	VMEnableDebugFlag = cli.BoolFlag{
		Name:  "vmdebug",
		Usage: "Record information useful for VM and contract debugging",
	}
	InsecureUnlockAllowedFlag = cli.BoolFlag{
		Name:  "allow-insecure-unlock",
		Usage: "Allow insecure account unlocking when account-related RPCs are exposed by http",
	}
	RPCGlobalGasCapFlag = cli.Uint64Flag{
		Name:  "rpc.gascap",
		Usage: "Sets a cap on gas that can be used in eth_call/estimateGas (0=infinite)",
		Value: ethconfig.Defaults.RPCGasCap,
	}
	RPCGlobalTxFeeCapFlag = cli.Float64Flag{
		Name:  "rpc.txfeecap",
		Usage: "Sets a cap on transaction fee (in ether) that can be sent via the RPC APIs (0 = no cap)",
		Value: ethconfig.Defaults.RPCTxFeeCap,
	}
	// Logging and debug settings
	EthStatsURLFlag = cli.StringFlag{
		Name:  "ethstats",
		Usage: "Reporting URL of a ethstats service (nodename:secret@host:port)",
	}
	FakePoWFlag = cli.BoolFlag{
		Name:  "fakepow",
		Usage: "Disables proof-of-work verification",
	}
	NoCompactionFlag = cli.BoolFlag{
		Name:  "nocompaction",
		Usage: "Disables db compaction after import",
	}
	// RPC settings
	IPCDisabledFlag = cli.BoolFlag{
		Name:  "ipcdisable",
		Usage: "Disable the IPC-RPC server",
	}
	IPCPathFlag = DirectoryFlag{
		Name:  "ipcpath",
		Usage: "Filename for IPC socket/pipe within the datadir (explicit paths escape it)",
	}
	HTTPEnabledFlag = cli.BoolFlag{
		Name:  "http",
		Usage: "Enable the HTTP-RPC server",
	}
	HTTPListenAddrFlag = cli.StringFlag{
		Name:  "http.addr",
		Usage: "HTTP-RPC server listening interface",
		Value: node.DefaultHTTPHost,
	}
	HTTPPortFlag = cli.IntFlag{
		Name:  "http.port",
		Usage: "HTTP-RPC server listening port",
		Value: node.DefaultHTTPPort,
	}
	HTTPCORSDomainFlag = cli.StringFlag{
		Name:  "http.corsdomain",
		Usage: "Comma separated list of domains from which to accept cross origin requests (browser enforced)",
		Value: "",
	}
	HTTPVirtualHostsFlag = cli.StringFlag{
		Name:  "http.vhosts",
		Usage: "Comma separated list of virtual hostnames from which to accept requests (server enforced). Accepts '*' wildcard.",
		Value: strings.Join(node.DefaultConfig.HTTPVirtualHosts, ","),
	}
	HTTPApiFlag = cli.StringFlag{
		Name:  "http.api",
		Usage: "API's offered over the HTTP-RPC interface",
		Value: "",
	}
	HTTPPathPrefixFlag = cli.StringFlag{
		Name:  "http.rpcprefix",
		Usage: "HTTP path path prefix on which JSON-RPC is served. Use '/' to serve on all paths.",
		Value: "",
	}
	TLSFlag = cli.BoolFlag{
		Name:  "tls",
		Usage: "Enable TLS handshake",
	}
	TLSCertFlag = cli.StringFlag{
		Name:  "tls.cert",
		Usage: "Specify certificate",
		Value: "",
	}
	TLSKeyFlag = cli.StringFlag{
		Name:  "tls.key",
		Usage: "Specify key file",
		Value: "",
	}
	TLSCACertFlag = cli.StringFlag{
		Name:  "tls.cacert",
		Usage: "Specify certificate authority",
		Value: "",
	}
	WSEnabledFlag = cli.BoolFlag{
		Name:  "ws",
		Usage: "Enable the WS-RPC server",
	}
	WSListenAddrFlag = cli.StringFlag{
		Name:  "ws.addr",
		Usage: "WS-RPC server listening interface",
		Value: node.DefaultWSHost,
	}
	WSPortFlag = cli.IntFlag{
		Name:  "ws.port",
		Usage: "WS-RPC server listening port",
		Value: node.DefaultWSPort,
	}
	WSApiFlag = cli.StringFlag{
		Name:  "ws.api",
		Usage: "API's offered over the WS-RPC interface",
		Value: "",
	}
	WSAllowedOriginsFlag = cli.StringFlag{
		Name:  "ws.origins",
		Usage: "Origins from which to accept websockets requests",
		Value: "",
	}
	WSPathPrefixFlag = cli.StringFlag{
		Name:  "ws.rpcprefix",
		Usage: "HTTP path prefix on which JSON-RPC is served. Use '/' to serve on all paths.",
		Value: "",
	}
	ExecFlag = cli.StringFlag{
		Name:  "exec",
		Usage: "Execute JavaScript statement",
	}
	PreloadJSFlag = cli.StringFlag{
		Name:  "preload",
		Usage: "Comma separated list of JavaScript files to preload into the console",
	}
	AllowUnprotectedTxs = cli.BoolFlag{
		Name:  "rpc.allow-unprotected-txs",
		Usage: "Allow for unprotected (non EIP155 signed) transactions to be submitted via RPC",
	}

	// Network Settings
	MaxPeersFlag = cli.IntFlag{
		Name:  "maxpeers",
		Usage: "Maximum number of network peers (network disabled if set to 0)",
		Value: node.DefaultConfig.P2P.MaxPeers,
	}
	MaxPendingPeersFlag = cli.IntFlag{
		Name:  "maxpendpeers",
		Usage: "Maximum number of pending connection attempts (defaults used if set to 0)",
		Value: node.DefaultConfig.P2P.MaxPendingPeers,
	}
	ListenPortFlag = cli.IntFlag{
		Name:  "port",
		Usage: "Network listening port",
		Value: 30303,
	}
	BootnodesFlag = cli.StringFlag{
		Name:  "bootnodes",
		Usage: "Comma separated enode URLs for P2P discovery bootstrap",
		Value: "",
	}
	NodeKeyFileFlag = cli.StringFlag{
		Name:  "nodekey",
		Usage: "P2P node key file",
	}
	NodeKeyHexFlag = cli.StringFlag{
		Name:  "nodekeyhex",
		Usage: "P2P node key as hex (for testing)",
	}
	NATFlag = cli.StringFlag{
		Name:  "nat",
		Usage: "NAT port mapping mechanism (any|none|upnp|pmp|extip:<IP>)",
		Value: "any",
	}
	NoDiscoverFlag = cli.BoolFlag{
		Name:  "nodiscover",
		Usage: "Disables the peer discovery mechanism (manual peer addition)",
	}
	DiscoveryV5Flag = cli.BoolFlag{
		Name:  "v5disc",
		Usage: "Enables the experimental RLPx V5 (Topic Discovery) mechanism",
	}
	NetrestrictFlag = cli.StringFlag{
		Name:  "netrestrict",
		Usage: "Restricts network communication to the given IP networks (CIDR masks)",
	}
	DNSDiscoveryFlag = cli.StringFlag{
		Name:  "discovery.dns",
		Usage: "Sets DNS discovery entry points (use \"\" to disable DNS)",
	}

	// ATM the url is left to the user and deployment to
	JSpathFlag = cli.StringFlag{
		Name:  "jspath",
		Usage: "JavaScript root path for `loadScript`",
		Value: ".",
	}

	// Gas price oracle settings
	GpoBlocksFlag = cli.IntFlag{
		Name:  "gpo.blocks",
		Usage: "Number of recent blocks to check for gas prices",
		Value: ethconfig.Defaults.GPO.Blocks,
	}
	GpoPercentileFlag = cli.IntFlag{
		Name:  "gpo.percentile",
		Usage: "Suggested gas price is the given percentile of a set of recent transaction gas prices",
		Value: ethconfig.Defaults.GPO.Percentile,
	}
	GpoMaxGasPriceFlag = cli.Int64Flag{
		Name:  "gpo.maxprice",
		Usage: "Maximum gas price will be recommended by gpo",
		Value: ethconfig.Defaults.GPO.MaxPrice.Int64(),
	}

	// Metrics flags
	MetricsEnabledFlag = cli.BoolFlag{
		Name:  "metrics",
		Usage: "Enable metrics collection and reporting",
	}
	MetricsEnabledExpensiveFlag = cli.BoolFlag{
		Name:  "metrics.expensive",
		Usage: "Enable expensive metrics collection and reporting",
	}

	// MetricsHTTPFlag defines the endpoint for a stand-alone metrics HTTP endpoint.
	// Since the pprof service enables sensitive/vulnerable behavior, this allows a user
	// to enable a public-OK metrics endpoint without having to worry about ALSO exposing
	// other profiling behavior or information.
	MetricsHTTPFlag = cli.StringFlag{
		Name:  "metrics.addr",
		Usage: "Enable stand-alone metrics HTTP server listening interface",
		Value: metrics.DefaultConfig.HTTP,
	}
	MetricsPortFlag = cli.IntFlag{
		Name:  "metrics.port",
		Usage: "Metrics HTTP server listening port",
		Value: metrics.DefaultConfig.Port,
	}
	MetricsEnableInfluxDBFlag = cli.BoolFlag{
		Name:  "metrics.influxdb",
		Usage: "Enable metrics export/push to an external InfluxDB database",
	}
	MetricsInfluxDBEndpointFlag = cli.StringFlag{
		Name:  "metrics.influxdb.endpoint",
		Usage: "InfluxDB API endpoint to report metrics to",
		Value: metrics.DefaultConfig.InfluxDBEndpoint,
	}
	MetricsInfluxDBDatabaseFlag = cli.StringFlag{
		Name:  "metrics.influxdb.database",
		Usage: "InfluxDB database name to push reported metrics to",
		Value: metrics.DefaultConfig.InfluxDBDatabase,
	}
	MetricsInfluxDBUsernameFlag = cli.StringFlag{
		Name:  "metrics.influxdb.username",
		Usage: "Username to authorize access to the database",
		Value: metrics.DefaultConfig.InfluxDBUsername,
	}
	MetricsInfluxDBPasswordFlag = cli.StringFlag{
		Name:  "metrics.influxdb.password",
		Usage: "Password to authorize access to the database",
		Value: metrics.DefaultConfig.InfluxDBPassword,
	}
	// Tags are part of every measurement sent to InfluxDB. Queries on tags are faster in InfluxDB.
	// For example `host` tag could be used so that we can group all nodes and average a measurement
	// across all of them, but also so that we can select a specific node and inspect its measurements.
	// https://docs.influxdata.com/influxdb/v1.4/concepts/key_concepts/#tag-key
	MetricsInfluxDBTagsFlag = cli.StringFlag{
		Name:  "metrics.influxdb.tags",
		Usage: "Comma-separated InfluxDB tags (key/values) attached to all measurements",
		Value: metrics.DefaultConfig.InfluxDBTags,
	}
<<<<<<< HEAD
	EWASMInterpreterFlag = cli.StringFlag{
		Name:  "vm.ewasm",
		Usage: "External ewasm configuration (default = built-in interpreter)",
		Value: "",
	}
	EVMInterpreterFlag = cli.StringFlag{
		Name:  "vm.evm",
		Usage: "External EVM configuration (default = built-in interpreter)",
		Value: "",
	}

	CliqueSnapshotCheckpointIntervalFlag = cli.UintFlag{
		Name:  "clique.checkpoint",
		Usage: "number of blocks after which to save the vote snapshot to the database",
		Value: 10,
	}
	CliqueSnapshotInmemorySnapshotsFlag = cli.IntFlag{
		Name:  "clique.snapshots",
		Usage: "number of recent vote snapshots to keep in memory",
		Value: 1024,
	}
	CliqueSnapshotInmemorySignaturesFlag = cli.IntFlag{
		Name:  "clique.signatures",
		Usage: "number of recent block signatures to keep in memory",
		Value: 16384,
	}
	CliqueDataDirFlag = DirectoryFlag{
		Name:  "clique.datadir",
		Usage: "a path to clique db folder",
		Value: DirectoryString(paths.DefaultDataDir()),
	}
=======
>>>>>>> afe551ba
)

var MetricFlags = []cli.Flag{MetricsEnabledFlag, MetricsEnabledExpensiveFlag, MetricsHTTPFlag, MetricsPortFlag}

// MakeDataDir retrieves the currently requested data directory, terminating
// if none (or the empty string) is specified. If the node is starting a testnet,
// then a subdirectory of the specified datadir will be used.
func MakeDataDir(ctx *cli.Context) string {
	if path := ctx.GlobalString(DataDirFlag.Name); path != "" {
		if ctx.GlobalBool(RopstenFlag.Name) {
			// Maintain compatibility with older Geth configurations storing the
			// Ropsten database in `testnet` instead of `ropsten`.
			legacyPath := filepath.Join(path, "testnet")
			if _, err := os.Stat(legacyPath); !os.IsNotExist(err) {
				return legacyPath
			}
			return filepath.Join(path, "ropsten")
		}
		if ctx.GlobalBool(RinkebyFlag.Name) {
			return filepath.Join(path, "rinkeby")
		}
		if ctx.GlobalBool(GoerliFlag.Name) {
			return filepath.Join(path, "goerli")
		}
		if ctx.GlobalBool(YoloV3Flag.Name) {
			return filepath.Join(path, "yolo-v3")
		}
		return path
	}
	Fatalf("Cannot determine default data directory, please set manually (--datadir)")
	return ""
}

// setNodeKey creates a node key from set command line flags, either loading it
// from a file or as a specified hex value. If neither flags were provided, this
// method returns nil and an emphemeral key is to be generated.
func setNodeKey(ctx *cli.Context, cfg *p2p.Config) {
	var (
		hex  = ctx.GlobalString(NodeKeyHexFlag.Name)
		file = ctx.GlobalString(NodeKeyFileFlag.Name)
		key  *ecdsa.PrivateKey
		err  error
	)
	switch {
	case file != "" && hex != "":
		Fatalf("Options %q and %q are mutually exclusive", NodeKeyFileFlag.Name, NodeKeyHexFlag.Name)
	case file != "":
		if key, err = crypto.LoadECDSA(file); err != nil {
			Fatalf("Option %q: %v", NodeKeyFileFlag.Name, err)
		}
		cfg.PrivateKey = key
	case hex != "":
		if key, err = crypto.HexToECDSA(hex); err != nil {
			Fatalf("Option %q: %v", NodeKeyHexFlag.Name, err)
		}
		cfg.PrivateKey = key
	}
}

// setNodeUserIdent creates the user identifier from CLI flags.
func setNodeUserIdent(ctx *cli.Context, cfg *node.Config) {
	if identity := ctx.GlobalString(IdentityFlag.Name); len(identity) > 0 {
		cfg.UserIdent = identity
	}
}
func setNodeUserIdentCobra(f *pflag.FlagSet, cfg *node.Config) {
	if identity := f.String(IdentityFlag.Name, IdentityFlag.Value, IdentityFlag.Usage); identity != nil && len(*identity) > 0 {
		cfg.UserIdent = *identity
	}
}

// setBootstrapNodes creates a list of bootstrap nodes from the command line
// flags, reverting to pre-configured ones if none have been specified.
func setBootstrapNodes(ctx *cli.Context, cfg *p2p.Config) {
	urls := params.MainnetBootnodes
	switch {
	case ctx.GlobalIsSet(BootnodesFlag.Name):
		urls = SplitAndTrim(ctx.GlobalString(BootnodesFlag.Name))
	case ctx.GlobalBool(RopstenFlag.Name):
		urls = params.RopstenBootnodes
	case ctx.GlobalBool(RinkebyFlag.Name):
		urls = params.RinkebyBootnodes
	case ctx.GlobalBool(GoerliFlag.Name):
		urls = params.GoerliBootnodes
	case ctx.GlobalBool(YoloV3Flag.Name):
		urls = params.YoloV3Bootnodes
	case cfg.BootstrapNodes != nil:
		return // already set, don't apply defaults.
	}

	cfg.BootstrapNodes = make([]*enode.Node, 0, len(urls))
	for _, url := range urls {
		if url != "" {
			node, err := enode.Parse(enode.ValidSchemes, url)
			if err != nil {
				log.Crit("Bootstrap URL invalid", "enode", url, "err", err)
				continue
			}
			cfg.BootstrapNodes = append(cfg.BootstrapNodes, node)
		}
	}
}

// setBootstrapNodesV5 creates a list of bootstrap nodes from the command line
// flags, reverting to pre-configured ones if none have been specified.
func setBootstrapNodesV5(ctx *cli.Context, cfg *p2p.Config) {
	urls := params.MainnetBootnodes
	switch {
	case ctx.GlobalIsSet(BootnodesFlag.Name):
		urls = SplitAndTrim(ctx.GlobalString(BootnodesFlag.Name))
	case ctx.GlobalBool(RopstenFlag.Name):
		urls = params.RopstenBootnodes
	case ctx.GlobalBool(RinkebyFlag.Name):
		urls = params.RinkebyBootnodes
	case ctx.GlobalBool(GoerliFlag.Name):
		urls = params.GoerliBootnodes
	case ctx.GlobalBool(YoloV3Flag.Name):
		urls = params.YoloV3Bootnodes
	case cfg.BootstrapNodesV5 != nil:
		return // already set, don't apply defaults.
	}

	cfg.BootstrapNodesV5 = make([]*enode.Node, 0, len(urls))
	for _, url := range urls {
		if url != "" {
			node, err := enode.Parse(enode.ValidSchemes, url)
			if err != nil {
				log.Error("Bootstrap URL invalid", "enode", url, "err", err)
				continue
			}
			cfg.BootstrapNodesV5 = append(cfg.BootstrapNodesV5, node)
		}
	}
}

// setListenAddress creates a TCP listening address string from set command
// line flags.
func setListenAddress(ctx *cli.Context, cfg *p2p.Config) {
	if ctx.GlobalIsSet(ListenPortFlag.Name) {
		cfg.ListenAddr = fmt.Sprintf(":%d", ctx.GlobalInt(ListenPortFlag.Name))
	}
}

// setNAT creates a port mapper from command line flags.
func setNAT(ctx *cli.Context, cfg *p2p.Config) {
	if ctx.GlobalIsSet(NATFlag.Name) {
		natif, err := nat.Parse(ctx.GlobalString(NATFlag.Name))
		if err != nil {
			Fatalf("Option %s: %v", NATFlag.Name, err)
		}
		cfg.NAT = natif
	}
}

// SplitAndTrim splits input separated by a comma
// and trims excessive white space from the substrings.
func SplitAndTrim(input string) (ret []string) {
	l := strings.Split(input, ",")
	for _, r := range l {
		if r = strings.TrimSpace(r); r != "" {
			ret = append(ret, r)
		}
	}
	return ret
}

// makeDatabaseHandles raises out the number of allowed file handles per process
// for Geth and returns half of the allowance to assign to the database.
func makeDatabaseHandles() int {
	limit, err := fdlimit.Maximum()
	if err != nil {
		Fatalf("Failed to retrieve file descriptor allowance: %v", err)
	}
	raised, err := fdlimit.Raise(uint64(limit))
	if err != nil {
		Fatalf("Failed to raise file descriptor allowance: %v", err)
	}
	return int(raised / 2) // Leave half for networking and other stuff
}

// setEtherbase retrieves the etherbase from the directly specified
// command line flags.
func setEtherbase(ctx *cli.Context, cfg *eth.Config) {
	if ctx.GlobalIsSet(MinerSigningKeyFlag.Name) {
		sigkey := ctx.GlobalString(MinerSigningKeyFlag.Name)
		if sigkey != "" {
			var err error
			cfg.Miner.SigKey, err = crypto.HexToECDSA(sigkey)
			if err != nil {
				Fatalf("Failed to parse ECDSA private key: %v", err)
			}
			cfg.Miner.Etherbase = crypto.PubkeyToAddress(cfg.Miner.SigKey.PublicKey)
		}
	} else if ctx.GlobalIsSet(MinerEtherbaseFlag.Name) {
		etherbase := ctx.GlobalString(MinerEtherbaseFlag.Name)
		if etherbase != "" {
			cfg.Miner.Etherbase = common.HexToAddress(etherbase)
		}
	}
}

func SetP2PConfig(ctx *cli.Context, cfg *p2p.Config) {
	setNodeKey(ctx, cfg)
	setNAT(ctx, cfg)
	setListenAddress(ctx, cfg)
	setBootstrapNodes(ctx, cfg)
	setBootstrapNodesV5(ctx, cfg)

	ethPeers := cfg.MaxPeers
	log.Info("Maximum peer count", "ETH", ethPeers, "total", cfg.MaxPeers)

	if ctx.GlobalIsSet(MaxPendingPeersFlag.Name) {
		cfg.MaxPendingPeers = ctx.GlobalInt(MaxPendingPeersFlag.Name)
	}
	if ctx.GlobalIsSet(NoDiscoverFlag.Name) {
		cfg.NoDiscovery = true
	}

	if ctx.GlobalIsSet(DiscoveryV5Flag.Name) {
		cfg.DiscoveryV5 = ctx.GlobalBool(DiscoveryV5Flag.Name)
	}

	if netrestrict := ctx.GlobalString(NetrestrictFlag.Name); netrestrict != "" {
		list, err := netutil.ParseNetlist(netrestrict)
		if err != nil {
			Fatalf("Option %q: %v", NetrestrictFlag.Name, err)
		}
		cfg.NetRestrict = list
	}

	if ctx.GlobalBool(DeveloperFlag.Name) {
		// --dev mode can't use p2p networking.
		cfg.MaxPeers = 0
		cfg.ListenAddr = ":0"
		cfg.NoDiscovery = true
		cfg.DiscoveryV5 = false
	}
}

// SetNodeConfig applies node-related command line flags to the config.
func SetNodeConfig(ctx *cli.Context, cfg *node.Config) {
	SetP2PConfig(ctx, &cfg.P2P)
	setNodeUserIdent(ctx, cfg)
	setDataDir(ctx, cfg)
}
func SetNodeConfigCobra(cmd *cobra.Command, cfg *node.Config) {
	flags := cmd.Flags()
	//SetP2PConfig(ctx, &cfg.P2P)
	setNodeUserIdentCobra(flags, cfg)
	setDataDirCobra(flags, cfg)
}

func setDataDir(ctx *cli.Context, cfg *node.Config) {
	switch {
	case ctx.GlobalIsSet(DataDirFlag.Name):
		cfg.DataDir = ctx.GlobalString(DataDirFlag.Name)
	case ctx.GlobalBool(DeveloperFlag.Name):
		cfg.DataDir = "" // unless explicitly requested, use memory databases
	case ctx.GlobalBool(RinkebyFlag.Name) && cfg.DataDir == paths.DefaultDataDir():
		cfg.DataDir = filepath.Join(paths.DefaultDataDir(), "rinkeby")
	case ctx.GlobalBool(GoerliFlag.Name) && cfg.DataDir == paths.DefaultDataDir():
		cfg.DataDir = filepath.Join(paths.DefaultDataDir(), "goerli")
	case ctx.GlobalBool(YoloV3Flag.Name) && cfg.DataDir == paths.DefaultDataDir():
		cfg.DataDir = filepath.Join(paths.DefaultDataDir(), "yolo-v3")
	}
}
func setDataDirCobra(f *pflag.FlagSet, cfg *node.Config) {
	dirname, err := f.GetString(DataDirFlag.Name)
	if err != nil {
		panic(err)
	}
	dev := f.Bool(DeveloperFlag.Name, false, DeveloperFlag.Usage)
	rinkeby := f.Bool(RinkebyFlag.Name, false, RinkebyFlag.Usage)
	goerli := f.Bool(GoerliFlag.Name, false, GoerliFlag.Usage)
	yolov3 := f.Bool(YoloV3Flag.Name, false, YoloV3Flag.Usage)
	switch {
	case dirname != "":
		cfg.DataDir = dirname
	case dev != nil:
		cfg.DataDir = "" // unless explicitly requested, use memory databases
	case rinkeby != nil && cfg.DataDir == paths.DefaultDataDir():
		cfg.DataDir = filepath.Join(paths.DefaultDataDir(), "rinkeby")
	case goerli != nil && cfg.DataDir == paths.DefaultDataDir():
		cfg.DataDir = filepath.Join(paths.DefaultDataDir(), "goerli")
	case yolov3 != nil && cfg.DataDir == paths.DefaultDataDir():
		cfg.DataDir = filepath.Join(paths.DefaultDataDir(), "yolo-v3")
	}
}

func setGPO(ctx *cli.Context, cfg *gasprice.Config) {
	if ctx.GlobalIsSet(GpoBlocksFlag.Name) {
		cfg.Blocks = ctx.GlobalInt(GpoBlocksFlag.Name)
	}
	if ctx.GlobalIsSet(GpoPercentileFlag.Name) {
		cfg.Percentile = ctx.GlobalInt(GpoPercentileFlag.Name)
	}
	if ctx.GlobalIsSet(GpoMaxGasPriceFlag.Name) {
		cfg.MaxPrice = big.NewInt(ctx.GlobalInt64(GpoMaxGasPriceFlag.Name))
	}
}

//nolint
func setGPOCobra(f *pflag.FlagSet, cfg *gasprice.Config) {
	if v := f.Int(GpoBlocksFlag.Name, GpoBlocksFlag.Value, GpoBlocksFlag.Usage); v != nil {
		cfg.Blocks = *v
	}
	if v := f.Int(GpoPercentileFlag.Name, GpoPercentileFlag.Value, GpoPercentileFlag.Usage); v != nil {
		cfg.Percentile = *v
	}
	if v := f.Int64(GpoMaxGasPriceFlag.Name, GpoMaxGasPriceFlag.Value, GpoMaxGasPriceFlag.Usage); v != nil {
		cfg.MaxPrice = big.NewInt(*v)
	}
}

func setTxPool(ctx *cli.Context, cfg *core.TxPoolConfig) {
	if ctx.GlobalIsSet(TxPoolLocalsFlag.Name) {
		locals := strings.Split(ctx.GlobalString(TxPoolLocalsFlag.Name), ",")
		for _, account := range locals {
			if trimmed := strings.TrimSpace(account); !common.IsHexAddress(trimmed) {
				Fatalf("Invalid account in --txpool.locals: %s", trimmed)
			} else {
				cfg.Locals = append(cfg.Locals, common.HexToAddress(account))
			}
		}
	}
	if ctx.GlobalIsSet(TxPoolNoLocalsFlag.Name) {
		cfg.NoLocals = ctx.GlobalBool(TxPoolNoLocalsFlag.Name)
	}
	if ctx.GlobalIsSet(TxPoolJournalFlag.Name) {
		cfg.Journal = ctx.GlobalString(TxPoolJournalFlag.Name)
	}
	if ctx.GlobalIsSet(TxPoolRejournalFlag.Name) {
		cfg.Rejournal = ctx.GlobalDuration(TxPoolRejournalFlag.Name)
	}
	if ctx.GlobalIsSet(TxPoolPriceLimitFlag.Name) {
		cfg.PriceLimit = ctx.GlobalUint64(TxPoolPriceLimitFlag.Name)
	}
	if ctx.GlobalIsSet(TxPoolPriceBumpFlag.Name) {
		cfg.PriceBump = ctx.GlobalUint64(TxPoolPriceBumpFlag.Name)
	}
	if ctx.GlobalIsSet(TxPoolAccountSlotsFlag.Name) {
		cfg.AccountSlots = ctx.GlobalUint64(TxPoolAccountSlotsFlag.Name)
	}
	if ctx.GlobalIsSet(TxPoolGlobalSlotsFlag.Name) {
		cfg.GlobalSlots = ctx.GlobalUint64(TxPoolGlobalSlotsFlag.Name)
	}
	if ctx.GlobalIsSet(TxPoolAccountQueueFlag.Name) {
		cfg.AccountQueue = ctx.GlobalUint64(TxPoolAccountQueueFlag.Name)
	}
	if ctx.GlobalIsSet(TxPoolGlobalQueueFlag.Name) {
		cfg.GlobalQueue = ctx.GlobalUint64(TxPoolGlobalQueueFlag.Name)
	}
	if ctx.GlobalIsSet(TxPoolLifetimeFlag.Name) {
		cfg.Lifetime = ctx.GlobalDuration(TxPoolLifetimeFlag.Name)
	}
}

func setEthash(ctx *cli.Context, cfg *eth.Config) {
	if ctx.GlobalIsSet(EthashDatasetDirFlag.Name) {
		cfg.Ethash.DatasetDir = ctx.GlobalString(EthashDatasetDirFlag.Name)
	}
	if ctx.GlobalIsSet(EthashCachesInMemoryFlag.Name) {
		cfg.Ethash.CachesInMem = ctx.GlobalInt(EthashCachesInMemoryFlag.Name)
	}
	if ctx.GlobalIsSet(EthashCachesLockMmapFlag.Name) {
		cfg.Ethash.CachesLockMmap = ctx.GlobalBool(EthashCachesLockMmapFlag.Name)
	}
	if ctx.GlobalIsSet(FakePoWFlag.Name) {
		cfg.Ethash.PowMode = ethash.ModeFake
	}
	if ctx.GlobalIsSet(EthashDatasetsLockMmapFlag.Name) {
		cfg.Ethash.DatasetsLockMmap = ctx.GlobalBool(EthashDatasetsLockMmapFlag.Name)
	}
}

func SetupMinerCobra(cmd *cobra.Command, cfg *params.MiningConfig) {
	flags := cmd.Flags()
	var err error
	cfg.Enabled, err = flags.GetBool(MiningEnabledFlag.Name)
	if err != nil {
		panic(err)
	}
	cfg.Notify, err = flags.GetStringArray(MinerNotifyFlag.Name)
	if err != nil {
		panic(err)
	}
	extraDataStr, err := flags.GetString(MinerExtraDataFlag.Name)
	if err != nil {
		panic(err)
	}
	cfg.ExtraData = []byte(extraDataStr)
	cfg.GasFloor, err = flags.GetUint64(MinerGasTargetFlag.Name)
	if err != nil {
		panic(err)
	}
	cfg.GasCeil, err = flags.GetUint64(MinerGasLimitFlag.Name)
	if err != nil {
		panic(err)
	}
	price, err := flags.GetInt64(MinerGasPriceFlag.Name)
	if err != nil {
		panic(err)
	}
	cfg.GasPrice = big.NewInt(price)
	cfg.Recommit, err = flags.GetDuration(MinerRecommitIntervalFlag.Name)
	if err != nil {
		panic(err)
	}
	cfg.Noverify, err = flags.GetBool(MinerNoVerfiyFlag.Name)
	if err != nil {
		panic(err)
	}

	// Extract the current etherbase, new flag overriding legacy one
	var etherbase string
	etherbase, err = flags.GetString(MinerEtherbaseFlag.Name)
	if err != nil {
		panic(err)
	}

	// Convert the etherbase into an address and configure it
	if etherbase != "" {
		Fatalf("No etherbase configured")
	}
	cfg.Etherbase = common.HexToAddress(etherbase)
}

func setClique(ctx *cli.Context, cfg *params.SnapshotConfig) {
	cfg.CheckpointInterval = ctx.GlobalUint64(CliqueSnapshotCheckpointIntervalFlag.Name)
	cfg.InmemorySnapshots = ctx.GlobalInt(CliqueSnapshotInmemorySnapshotsFlag.Name)
	cfg.InmemorySignatures = ctx.GlobalInt(CliqueSnapshotInmemorySignaturesFlag.Name)
	cfg.DBPath = path.Join(ctx.GlobalString(CliqueDataDirFlag.Name), "clique/db")
}

func setMiner(ctx *cli.Context, cfg *params.MiningConfig) {
	if ctx.GlobalIsSet(MiningEnabledFlag.Name) {
		cfg.Enabled = true
	}
	if ctx.GlobalIsSet(MinerNotifyFlag.Name) {
		cfg.Notify = strings.Split(ctx.GlobalString(MinerNotifyFlag.Name), ",")
	}
	if ctx.GlobalIsSet(MinerExtraDataFlag.Name) {
		cfg.ExtraData = []byte(ctx.GlobalString(MinerExtraDataFlag.Name))
	}
	if ctx.GlobalIsSet(MinerGasTargetFlag.Name) {
		cfg.GasFloor = ctx.GlobalUint64(MinerGasTargetFlag.Name)
	}
	if ctx.GlobalIsSet(MinerGasLimitFlag.Name) {
		cfg.GasCeil = ctx.GlobalUint64(MinerGasLimitFlag.Name)
	}
	if ctx.GlobalIsSet(MinerGasPriceFlag.Name) {
		cfg.GasPrice = GlobalBig(ctx, MinerGasPriceFlag.Name)
	}
	if ctx.GlobalIsSet(MinerRecommitIntervalFlag.Name) {
		cfg.Recommit = ctx.GlobalDuration(MinerRecommitIntervalFlag.Name)
	}
	if ctx.GlobalIsSet(MinerNoVerfiyFlag.Name) {
		cfg.Noverify = ctx.GlobalBool(MinerNoVerfiyFlag.Name)
	}
}

func setWhitelist(ctx *cli.Context, cfg *eth.Config) {
	whitelist := ctx.GlobalString(WhitelistFlag.Name)
	if whitelist == "" {
		return
	}
	cfg.Whitelist = make(map[uint64]common.Hash)
	for _, entry := range strings.Split(whitelist, ",") {
		parts := strings.Split(entry, "=")
		if len(parts) != 2 {
			Fatalf("Invalid whitelist entry: %s", entry)
		}
		number, err := strconv.ParseUint(parts[0], 0, 64)
		if err != nil {
			Fatalf("Invalid whitelist block number %s: %v", parts[0], err)
		}
		var hash common.Hash
		if err = hash.UnmarshalText([]byte(parts[1])); err != nil {
			Fatalf("Invalid whitelist hash %s: %v", parts[1], err)
		}
		cfg.Whitelist[number] = hash
	}
}

// CheckExclusive verifies that only a single instance of the provided flags was
// set by the user. Each flag might optionally be followed by a string type to
// specialize it further.
func CheckExclusive(ctx *cli.Context, args ...interface{}) {
	set := make([]string, 0, 1)
	for i := 0; i < len(args); i++ {
		// Make sure the next argument is a flag and skip if not set
		flag, ok := args[i].(cli.Flag)
		if !ok {
			panic(fmt.Sprintf("invalid argument, not cli.Flag type: %T", args[i]))
		}
		// Check if next arg extends current and expand its name if so
		name := flag.GetName()

		if i+1 < len(args) {
			switch option := args[i+1].(type) {
			case string:
				// Extended flag check, make sure value set doesn't conflict with passed in option
				if ctx.GlobalString(flag.GetName()) == option {
					name += "=" + option
					set = append(set, "--"+name)
				}
				// shift arguments and continue
				i++
				continue

			case cli.Flag:
			default:
				panic(fmt.Sprintf("invalid argument, not cli.Flag or string extension: %T", args[i+1]))
			}
		}
		// Mark the flag if it's set
		if ctx.GlobalIsSet(flag.GetName()) {
			set = append(set, "--"+name)
		}
	}
	if len(set) > 1 {
		Fatalf("Flags %v can't be used at the same time", strings.Join(set, ", "))
	}
}

// SetEthConfig applies eth-related command line flags to the config.
func SetEthConfig(ctx *cli.Context, stack *node.Node, cfg *ethconfig.Config) {
	// Avoid conflicting network flags
	CheckExclusive(ctx, MainnetFlag, DeveloperFlag, RopstenFlag, RinkebyFlag, GoerliFlag, YoloV3Flag)
	CheckExclusive(ctx, MinerSigningKeyFlag, MinerEtherbaseFlag)
	setEtherbase(ctx, cfg)
	setGPO(ctx, &cfg.GPO)
	setTxPool(ctx, &cfg.TxPool)
	setEthash(ctx, cfg)
	setClique(ctx, &cfg.Clique)
	setMiner(ctx, &cfg.Miner)
	setWhitelist(ctx, cfg)

	if ctx.GlobalIsSet(NetworkIdFlag.Name) {
		cfg.NetworkID = ctx.GlobalUint64(NetworkIdFlag.Name)
	}
	if ctx.GlobalIsSet(CacheFlag.Name) || ctx.GlobalIsSet(CacheDatabaseFlag.Name) {
		cfg.DatabaseCache = ctx.GlobalInt(CacheFlag.Name) * ctx.GlobalInt(CacheDatabaseFlag.Name) / 100
	}
	cfg.DatabaseHandles = makeDatabaseHandles()
	if ctx.GlobalIsSet(AncientFlag.Name) {
		cfg.DatabaseFreezer = ctx.GlobalString(AncientFlag.Name)
	}

	// todo uncomment after fix pruning
	//cfg.Pruning = ctx.GlobalBool(GCModePruningFlag.Name)
	cfg.Pruning = false
	cfg.BlocksBeforePruning = ctx.GlobalUint64(GCModeLimitFlag.Name)
	cfg.BlocksToPrune = ctx.GlobalUint64(GCModeBlockToPruneFlag.Name)
	cfg.PruningTimeout = ctx.GlobalDuration(GCModeTickTimeout.Name)

	// Read the value from the flag no matter if it's set or not.
	cfg.DownloadOnly = ctx.GlobalBoolT(DownloadOnlyFlag.Name)

	cfg.EnableDebugProtocol = ctx.GlobalBool(DebugProtocolFlag.Name)
	log.Info("Enabling recording of key preimages since archive mode is used")

	cfg.ArchiveSyncInterval = ctx.GlobalInt(ArchiveSyncInterval.Name)

	if ctx.GlobalIsSet(CacheFlag.Name) || ctx.GlobalIsSet(CacheTrieFlag.Name) {
		cfg.TrieCleanCache = ctx.GlobalInt(CacheFlag.Name) * ctx.GlobalInt(CacheTrieFlag.Name) / 100
	}
	if ctx.GlobalIsSet(CacheTrieJournalFlag.Name) {
		cfg.TrieCleanCacheJournal = ctx.GlobalString(CacheTrieJournalFlag.Name)
	}
	if ctx.GlobalIsSet(CacheTrieRejournalFlag.Name) {
		cfg.TrieCleanCacheRejournal = ctx.GlobalDuration(CacheTrieRejournalFlag.Name)
	}
	if ctx.GlobalIsSet(CacheFlag.Name) || ctx.GlobalIsSet(CacheGCFlag.Name) {
		cfg.TrieDirtyCache = ctx.GlobalInt(CacheFlag.Name) * ctx.GlobalInt(CacheGCFlag.Name) / 100
	}
	if ctx.GlobalIsSet(DocRootFlag.Name) {
		cfg.DocRoot = ctx.GlobalString(DocRootFlag.Name)
	}
	if ctx.GlobalIsSet(VMEnableDebugFlag.Name) {
		// TODO(fjl): force-enable this in --dev mode
		cfg.EnablePreimageRecording = ctx.GlobalBool(VMEnableDebugFlag.Name)
	}

	if ctx.GlobalIsSet(RPCGlobalGasCapFlag.Name) {
		cfg.RPCGasCap = ctx.GlobalUint64(RPCGlobalGasCapFlag.Name)
	}
	if cfg.RPCGasCap != 0 {
		log.Info("Set global gas cap", "cap", cfg.RPCGasCap)
	} else {
		log.Info("Global gas cap disabled")
	}
	if ctx.GlobalIsSet(RPCGlobalTxFeeCapFlag.Name) {
		cfg.RPCTxFeeCap = ctx.GlobalFloat64(RPCGlobalTxFeeCapFlag.Name)
	}
	if ctx.GlobalIsSet(NoDiscoverFlag.Name) {
		cfg.EthDiscoveryURLs, cfg.SnapDiscoveryURLs = []string{}, []string{}
	} else if ctx.GlobalIsSet(DNSDiscoveryFlag.Name) {
		urls := ctx.GlobalString(DNSDiscoveryFlag.Name)
		if urls == "" {
			cfg.EthDiscoveryURLs = []string{}
		} else {
			cfg.EthDiscoveryURLs = SplitAndTrim(urls)
		}
	}
	// Override any default configs for hard coded networks.
	switch {
	case ctx.GlobalBool(MainnetFlag.Name):
		if !ctx.GlobalIsSet(NetworkIdFlag.Name) {
			cfg.NetworkID = 1
		}
		cfg.Genesis = core.DefaultGenesisBlock()
		SetDNSDiscoveryDefaults(cfg, params.MainnetGenesisHash)
	case ctx.GlobalBool(RopstenFlag.Name):
		if !ctx.GlobalIsSet(NetworkIdFlag.Name) {
			cfg.NetworkID = 3
		}
		cfg.Genesis = core.DefaultRopstenGenesisBlock()
		SetDNSDiscoveryDefaults(cfg, params.RopstenGenesisHash)
	case ctx.GlobalBool(RinkebyFlag.Name):
		if !ctx.GlobalIsSet(NetworkIdFlag.Name) {
			cfg.NetworkID = 4
		}
		cfg.Genesis = core.DefaultRinkebyGenesisBlock()
		SetDNSDiscoveryDefaults(cfg, params.RinkebyGenesisHash)
	case ctx.GlobalBool(GoerliFlag.Name):
		if !ctx.GlobalIsSet(NetworkIdFlag.Name) {
			cfg.NetworkID = 5
		}
		cfg.Genesis = core.DefaultGoerliGenesisBlock()
		SetDNSDiscoveryDefaults(cfg, params.GoerliGenesisHash)
	case ctx.GlobalBool(YoloV3Flag.Name):
		if !ctx.GlobalIsSet(NetworkIdFlag.Name) {
			cfg.NetworkID = new(big.Int).SetBytes([]byte("yolov3x")).Uint64() // "yolov3x"
		}
		cfg.Genesis = core.DefaultYoloV3GenesisBlock()
	case ctx.GlobalBool(DeveloperFlag.Name):
		if !ctx.GlobalIsSet(NetworkIdFlag.Name) {
			cfg.NetworkID = 1337
		}
		// Create new developer account or reuse existing one
		developer := cfg.Miner.Etherbase
		if developer == (common.Address{}) {
			Fatalf("Please specify developer account address using --miner.etherbase")
		}
		log.Info("Using developer account", "address", developer)

		// Create a new developer genesis block or reuse existing one
		cfg.Genesis = core.DeveloperGenesisBlock(uint64(ctx.GlobalInt(DeveloperPeriodFlag.Name)), developer)
		if ctx.GlobalIsSet(DataDirFlag.Name) {
			// Check if we have an already initialized chain and fall back to
			// that if so. Otherwise we need to generate a new genesis spec.
			chaindb := MakeChainDatabase(ctx, stack)
			h, err := rawdb.ReadCanonicalHash(chaindb, 0)
			if err != nil {
				panic(err)
			}
			if h != (common.Hash{}) {
				cfg.Genesis = nil // fallback to db content
			}
			chaindb.Close()
		}
		if !ctx.GlobalIsSet(MinerGasPriceFlag.Name) {
			cfg.Miner.GasPrice = big.NewInt(1)
		}
	default:
		if cfg.NetworkID == 1 {
			SetDNSDiscoveryDefaults(cfg, params.MainnetGenesisHash)
		}
	}
}

// SetDNSDiscoveryDefaults configures DNS discovery with the given URL if
// no URLs are set.
func SetDNSDiscoveryDefaults(cfg *eth.Config, genesis common.Hash) {
	if cfg.EthDiscoveryURLs != nil {
		return // already set through flags/config
	}
	protocol := "all"
	if url := params.KnownDNSNetwork(genesis, protocol); url != "" {
		cfg.EthDiscoveryURLs = []string{url}
	}
}

// RegisterEthService adds an Ethereum client to the stack.
func RegisterEthService(stack *node.Node, cfg *eth.Config) *eth.Ethereum {
	backend, err := eth.New(stack, cfg)
	if err != nil {
		Fatalf("Failed to register the Ethereum service: %v", err)
	}
	return backend
}

func SplitTagsFlag(tagsFlag string) map[string]string {
	tags := strings.Split(tagsFlag, ",")
	tagsMap := map[string]string{}

	for _, t := range tags {
		if t != "" {
			kv := strings.Split(t, "=")

			if len(kv) == 2 {
				tagsMap[kv[0]] = kv[1]
			}
		}
	}

	return tagsMap
}

// MakeChainDatabase open a database using the flags passed to the client and will hard crash if it fails.
func MakeChainDatabase(ctx *cli.Context, stack *node.Node) *ethdb.ObjectDatabase {
	tmpdir := path.Join(stack.Config().DataDir, etl.TmpDirName)

	name := "chaindata"
	chainDb, err := stack.OpenDatabase(name, tmpdir)
	if err != nil {
		Fatalf("Could not open database: %v", err)
	}
	return chainDb
}

func MakeGenesis(ctx *cli.Context) *core.Genesis {
	var genesis *core.Genesis
	switch {
	case ctx.GlobalBool(RopstenFlag.Name):
		genesis = core.DefaultRopstenGenesisBlock()
	case ctx.GlobalBool(RinkebyFlag.Name):
		genesis = core.DefaultRinkebyGenesisBlock()
	case ctx.GlobalBool(GoerliFlag.Name):
		genesis = core.DefaultGoerliGenesisBlock()
	case ctx.GlobalBool(YoloV3Flag.Name):
		genesis = core.DefaultYoloV3GenesisBlock()
	case ctx.GlobalBool(DeveloperFlag.Name):
		Fatalf("Developer chains are ephemeral")
	}
	return genesis
}

// MakeChain creates a chain manager from set command line flags.
func MakeChain(ctx *cli.Context, stack *node.Node, readOnly bool) (chainConfig *params.ChainConfig, chain *core.BlockChain, chainDb *ethdb.ObjectDatabase) {
	var err error
	chainDb = MakeChainDatabase(ctx, stack)
	config, _, _, err := core.SetupGenesisBlock(chainDb, MakeGenesis(ctx), false /* history */, false /* overwrite */)
	if err != nil {
		Fatalf("%v", err)
	}
	var engine consensus.Engine
	if config.Clique != nil {
		snapshotConfig := params.NewSnapshotConfig(
			ctx.GlobalUint64(CliqueSnapshotCheckpointIntervalFlag.Name),
			ctx.GlobalInt(CliqueSnapshotInmemorySnapshotsFlag.Name),
			ctx.GlobalInt(CliqueSnapshotInmemorySignaturesFlag.Name),
			false,
			ctx.GlobalString(CliqueDataDirFlag.Name),
		)

		engine = clique.New(config.Clique, snapshotConfig, chainDb)
	} else {
		engine = ethash.NewFaker()
		if !ctx.GlobalBool(FakePoWFlag.Name) {
			datasetDir, _ := stack.ResolvePath(ethconfig.Defaults.Ethash.DatasetDir)
			engine = ethash.New(ethash.Config{
				CachesInMem:    ethconfig.Defaults.Ethash.CachesInMem,
				CachesLockMmap: ethconfig.Defaults.Ethash.CachesLockMmap,
				DatasetDir:     datasetDir,
				DatasetsInMem:  ethconfig.Defaults.Ethash.DatasetsInMem,
			}, nil, false)
		}
	}
	cache := &core.CacheConfig{
		Pruning: false, // no pruning for auxiliary commands
	}
	if ctx.GlobalIsSet(CacheFlag.Name) || ctx.GlobalIsSet(CacheTrieFlag.Name) {
		cache.TrieCleanLimit = ctx.GlobalInt(CacheFlag.Name) * ctx.GlobalInt(CacheTrieFlag.Name) / 100
	}
	if ctx.GlobalIsSet(CacheFlag.Name) || ctx.GlobalIsSet(CacheGCFlag.Name) {
		cache.TrieDirtyLimit = ctx.GlobalInt(CacheFlag.Name) * ctx.GlobalInt(CacheGCFlag.Name) / 100
	}
	vmcfg := vm.Config{EnablePreimageRecording: ctx.GlobalBool(VMEnableDebugFlag.Name)}

	txCacher := core.NewTxSenderCacher(runtime.NumCPU())
	chain, err = core.NewBlockChain(chainDb, cache, config, engine, vmcfg, nil, txCacher)
	if err != nil {
		Fatalf("Can't create BlockChain: %v", err)
	}
	return config, chain, chainDb
}

// MakeConsolePreloads retrieves the absolute paths for the console JavaScript
// scripts to preload before starting.
func MakeConsolePreloads(ctx *cli.Context) []string {
	// Skip preloading if there's nothing to preload
	if ctx.GlobalString(PreloadJSFlag.Name) == "" {
		return nil
	}
	// Otherwise resolve absolute paths and return them
	var preloads []string

	for _, file := range strings.Split(ctx.GlobalString(PreloadJSFlag.Name), ",") {
		preloads = append(preloads, strings.TrimSpace(file))
	}
	return preloads
}

func CobraFlags(cmd *cobra.Command, urfaveCliFlags []cli.Flag) {
	flags := cmd.PersistentFlags()
	for _, flag := range urfaveCliFlags {
		switch f := flag.(type) {
		case cli.IntFlag:
			flags.Int(f.Name, f.Value, f.Usage)
		case cli.StringFlag:
			flags.String(f.Name, f.Value, f.Usage)
		case cli.BoolFlag:
			flags.Bool(f.Name, false, f.Usage)
		default:
			panic(fmt.Errorf("unexpected type: %T", flag))
		}
	}
}<|MERGE_RESOLUTION|>--- conflicted
+++ resolved
@@ -32,13 +32,7 @@
 	"text/template"
 	"time"
 
-<<<<<<< HEAD
-	pcsclite "github.com/gballet/go-libpcsclite"
 	"github.com/spf13/cobra"
-=======
-	"github.com/ledgerwatch/turbo-geth/common/etl"
-	"github.com/ledgerwatch/turbo-geth/metrics"
->>>>>>> afe551ba
 	"github.com/spf13/pflag"
 	"github.com/urfave/cli"
 
@@ -107,13 +101,8 @@
 	// General settings
 	DataDirFlag = DirectoryFlag{
 		Name:  "datadir",
-<<<<<<< HEAD
-		Usage: "Data directory for the databases and keystore",
+		Usage: "Data directory for the databases",
 		Value: DirectoryString(paths.DefaultDataDir()),
-=======
-		Usage: "Data directory for the databases",
-		Value: DirectoryString(node.DefaultDataDir()),
->>>>>>> afe551ba
 	}
 	AncientFlag = DirectoryFlag{
 		Name:  "datadir.ancient",
@@ -675,17 +664,6 @@
 		Usage: "Comma-separated InfluxDB tags (key/values) attached to all measurements",
 		Value: metrics.DefaultConfig.InfluxDBTags,
 	}
-<<<<<<< HEAD
-	EWASMInterpreterFlag = cli.StringFlag{
-		Name:  "vm.ewasm",
-		Usage: "External ewasm configuration (default = built-in interpreter)",
-		Value: "",
-	}
-	EVMInterpreterFlag = cli.StringFlag{
-		Name:  "vm.evm",
-		Usage: "External EVM configuration (default = built-in interpreter)",
-		Value: "",
-	}
 
 	CliqueSnapshotCheckpointIntervalFlag = cli.UintFlag{
 		Name:  "clique.checkpoint",
@@ -707,8 +685,6 @@
 		Usage: "a path to clique db folder",
 		Value: DirectoryString(paths.DefaultDataDir()),
 	}
-=======
->>>>>>> afe551ba
 )
 
 var MetricFlags = []cli.Flag{MetricsEnabledFlag, MetricsEnabledExpensiveFlag, MetricsHTTPFlag, MetricsPortFlag}
