--- conflicted
+++ resolved
@@ -96,7 +96,6 @@
 		Usage: "Data directory for the databases",
 		Value: DirectoryString(paths.DefaultDataDir()),
 	}
-<<<<<<< HEAD
 	DirectBroadcastFlag = cli.BoolFlag{
 		Name:  "directbroadcast",
 		Usage: "Enable directly broadcast mined block to all peers",
@@ -104,12 +103,11 @@
 	RangeLimitFlag = cli.BoolFlag{
 		Name:  "rangelimit",
 		Usage: "Enable 5000 blocks limit for range query",
-=======
+	}
 	MdbxAugmentLimitFlag = DirectoryFlag{
 		Name:  "mdbx.augment.limit",
 		Usage: "Data directory for the databases",
 		Value: DirectoryString(paths.DefaultDataDir()),
->>>>>>> 2e086bc1
 	}
 	AncientFlag = DirectoryFlag{
 		Name:  "datadir.ancient",
@@ -634,13 +632,10 @@
 			urls = params.ErigonBootnodes
 		case params.SokolChainName:
 			urls = params.SokolBootnodes
-<<<<<<< HEAD
+		case params.KovanChainName:
+			urls = params.KovanBootnodes
 		case params.BSCMainnetChainName:
 			urls = params.BSCMainnetBootnodes
-=======
-		case params.KovanChainName:
-			urls = params.KovanBootnodes
->>>>>>> 2e086bc1
 		default:
 			if cfg.BootstrapNodes != nil {
 				return // already set, don't apply defaults.
@@ -681,13 +676,10 @@
 			urls = params.ErigonBootnodes
 		case params.SokolChainName:
 			urls = params.SokolBootnodes
-<<<<<<< HEAD
+		case params.KovanChainName:
+			urls = params.KovanBootnodes
 		case params.BSCMainnetChainName:
 			urls = params.BSCMainnetBootnodes
-=======
-		case params.KovanChainName:
-			urls = params.KovanBootnodes
->>>>>>> 2e086bc1
 		default:
 			if cfg.BootstrapNodesV5 != nil {
 				return // already set, don't apply defaults.
@@ -1315,19 +1307,16 @@
 			cfg.NetworkID = 77
 		}
 		cfg.Genesis = core.DefaultSokolGenesisBlock()
-<<<<<<< HEAD
+	case params.KovanChainName:
+		if !ctx.GlobalIsSet(NetworkIdFlag.Name) {
+			cfg.NetworkID = 42
+		}
+		cfg.Genesis = core.DefaultKovanGenesisBlock()
 	case params.BSCMainnetChainName:
 		if !ctx.GlobalIsSet(NetworkIdFlag.Name) {
 			cfg.NetworkID = 56
 		}
 		cfg.Genesis = core.DefaultBSCMainnetGenesisBlock()
-=======
-	case params.KovanChainName:
-		if !ctx.GlobalIsSet(NetworkIdFlag.Name) {
-			cfg.NetworkID = 42
-		}
-		cfg.Genesis = core.DefaultKovanGenesisBlock()
->>>>>>> 2e086bc1
 	case params.DevChainName:
 		if !ctx.GlobalIsSet(NetworkIdFlag.Name) {
 			cfg.NetworkID = 1337
@@ -1401,13 +1390,10 @@
 		genesis = core.DefaultErigonGenesisBlock()
 	case params.SokolChainName:
 		genesis = core.DefaultSokolGenesisBlock()
-<<<<<<< HEAD
+	case params.KovanChainName:
+		genesis = core.DefaultKovanGenesisBlock()
 	case params.BSCMainnetChainName:
 		genesis = core.DefaultBSCMainnetGenesisBlock()
-=======
-	case params.KovanChainName:
-		genesis = core.DefaultKovanGenesisBlock()
->>>>>>> 2e086bc1
 	case params.DevChainName:
 		Fatalf("Developer chains are ephemeral")
 	}
