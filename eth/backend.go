// Copyright 2014 The go-ethereum Authors
// This file is part of the go-ethereum library.
//
// The go-ethereum library is free software: you can redistribute it and/or modify
// it under the terms of the GNU Lesser General Public License as published by
// the Free Software Foundation, either version 3 of the License, or
// (at your option) any later version.
//
// The go-ethereum library is distributed in the hope that it will be useful,
// but WITHOUT ANY WARRANTY; without even the implied warranty of
// MERCHANTABILITY or FITNESS FOR A PARTICULAR PURPOSE. See the
// GNU Lesser General Public License for more details.
//
// You should have received a copy of the GNU Lesser General Public License
// along with the go-ethereum library. If not, see <http://www.gnu.org/licenses/>.

// Package eth implements the Ethereum protocol.
package eth

import (
	"context"
	"crypto/ecdsa"
	"crypto/tls"
	"crypto/x509"
	"errors"
	"fmt"
	"io/ioutil"
	"math/big"
	"os"
	"path"
	"reflect"
	"runtime"
	"sync"
	"sync/atomic"
	"time"

	"github.com/holiman/uint256"
	"google.golang.org/grpc"
	"google.golang.org/grpc/credentials"

	ethereum "github.com/ledgerwatch/turbo-geth"
	"github.com/ledgerwatch/turbo-geth/common"
	"github.com/ledgerwatch/turbo-geth/common/etl"
	"github.com/ledgerwatch/turbo-geth/consensus"
	"github.com/ledgerwatch/turbo-geth/consensus/clique"
	"github.com/ledgerwatch/turbo-geth/consensus/ethash"
	"github.com/ledgerwatch/turbo-geth/consensus/process"
	"github.com/ledgerwatch/turbo-geth/core"
	"github.com/ledgerwatch/turbo-geth/core/bloombits"
	"github.com/ledgerwatch/turbo-geth/core/rawdb"
	"github.com/ledgerwatch/turbo-geth/core/types"
	"github.com/ledgerwatch/turbo-geth/core/vm"
	"github.com/ledgerwatch/turbo-geth/crypto"
	"github.com/ledgerwatch/turbo-geth/eth/downloader"
	"github.com/ledgerwatch/turbo-geth/eth/ethconfig"
	"github.com/ledgerwatch/turbo-geth/eth/ethutils"
	"github.com/ledgerwatch/turbo-geth/eth/gasprice"
	"github.com/ledgerwatch/turbo-geth/eth/protocols/eth"
	"github.com/ledgerwatch/turbo-geth/eth/stagedsync"
	"github.com/ledgerwatch/turbo-geth/eth/stagedsync/stages"
	"github.com/ledgerwatch/turbo-geth/ethdb"
	"github.com/ledgerwatch/turbo-geth/ethdb/remote/remotedbserver"
	"github.com/ledgerwatch/turbo-geth/internal/ethapi"
	"github.com/ledgerwatch/turbo-geth/log"
	"github.com/ledgerwatch/turbo-geth/node"
	"github.com/ledgerwatch/turbo-geth/p2p"
	"github.com/ledgerwatch/turbo-geth/p2p/enode"
	"github.com/ledgerwatch/turbo-geth/params"
	"github.com/ledgerwatch/turbo-geth/rpc"
	"github.com/ledgerwatch/turbo-geth/turbo/snapshotsync"
	"github.com/ledgerwatch/turbo-geth/turbo/snapshotsync/bittorrent"
)

// Config contains the configuration options of the ETH protocol.
// Deprecated: use ethconfig.Config instead.
type Config = ethconfig.Config

// Ethereum implements the Ethereum full node service.
type Ethereum struct {
	config *ethconfig.Config

	// Handlers
	txPool             *core.TxPool
	blockchain         *core.BlockChain
	handler            *handler
	ethDialCandidates  enode.Iterator
	snapDialCandidates enode.Iterator

	// DB interfaces
	chainDb    ethdb.Database // Block chain database
	chainKV    ethdb.RwKV     // Same as chainDb, but different interface
	privateAPI *grpc.Server

<<<<<<< HEAD
	eventMux       *event.TypeMux
	engine         *process.RemoteEngine
=======
	engine consensus.Engine
>>>>>>> a913ae88

	bloomRequests chan chan *bloombits.Retrieval // Channel receiving bloom data retrieval requests

	APIBackend *EthAPIBackend

	gasPrice  *uint256.Int
	etherbase common.Address
	signer    *ecdsa.PrivateKey

	networkID     uint64
	netRPCService *ethapi.PublicNetAPI

	p2pServer *p2p.Server

	torrentClient *bittorrent.Client

	lock        sync.RWMutex // Protects the variadic fields (e.g. gas price and etherbase)
	events      *remotedbserver.Events
	chainConfig *params.ChainConfig
	genesisHash common.Hash
}

// New creates a new Ethereum object (including the
// initialisation of the common Ethereum object)
func New(stack *node.Node, config *ethconfig.Config) (*Ethereum, error) {
	if config.Miner.GasPrice == nil || config.Miner.GasPrice.Cmp(common.Big0) <= 0 {
		log.Warn("Sanitizing invalid miner gas price", "provided", config.Miner.GasPrice, "updated", ethconfig.Defaults.Miner.GasPrice)
		config.Miner.GasPrice = new(big.Int).Set(ethconfig.Defaults.Miner.GasPrice)
	}
	if !config.Pruning && config.TrieDirtyCache > 0 {
		if config.SnapshotCache > 0 {
			config.TrieCleanCache += config.TrieDirtyCache * 3 / 5
			config.SnapshotCache += config.TrieDirtyCache * 2 / 5
		} else {
			config.TrieCleanCache += config.TrieDirtyCache
		}
		config.TrieDirtyCache = 0
	}

	tmpdir := path.Join(stack.Config().DataDir, etl.TmpDirName)

	// Assemble the Ethereum object
	var chainDb ethdb.Database
	var err error
	if config.EnableDebugProtocol {
		if err = os.RemoveAll("simulator"); err != nil {
			return nil, fmt.Errorf("removing simulator db: %w", err)
		}
		chainDb = ethdb.MustOpen("simulator")
	} else {
		chainDb, err = stack.OpenDatabaseWithFreezer("chaindata", tmpdir)
		if err != nil {
			return nil, err
		}
	}

	chainConfig, genesisHash, genesisErr := core.SetupGenesisBlockWithOverride(chainDb, config.Genesis, config.OverrideBerlin, config.StorageMode.History, false /* overwrite */)

	if _, ok := genesisErr.(*params.ConfigCompatError); genesisErr != nil && !ok {
		return nil, genesisErr
	}
	log.Info("Initialised chain configuration", "config", chainConfig)

	var torrentClient *bittorrent.Client
	if config.SnapshotMode != (snapshotsync.SnapshotMode{}) && config.NetworkID == params.MainnetChainConfig.ChainID.Uint64() {
		if config.ExternalSnapshotDownloaderAddr != "" {
			cli, cl, innerErr := snapshotsync.NewClient(config.ExternalSnapshotDownloaderAddr)
			if innerErr != nil {
				return nil, innerErr
			}
			defer cl() //nolint

			_, innerErr = cli.Download(context.Background(), &snapshotsync.DownloadSnapshotRequest{
				NetworkId: config.NetworkID,
				Type:      config.SnapshotMode.ToSnapshotTypes(),
			})
			if innerErr != nil {
				return nil, innerErr
			}

			waitDownload := func() (map[snapshotsync.SnapshotType]*snapshotsync.SnapshotsInfo, error) {
				snapshotReadinessCheck := func(mp map[snapshotsync.SnapshotType]*snapshotsync.SnapshotsInfo, tp snapshotsync.SnapshotType) bool {
					if mp[tp].Readiness != int32(100) {
						log.Info("Downloading", "snapshot", tp, "%", mp[tp].Readiness)
						return false
					}
					return true
				}
				for {
					mp := make(map[snapshotsync.SnapshotType]*snapshotsync.SnapshotsInfo)
					snapshots, err1 := cli.Snapshots(context.Background(), &snapshotsync.SnapshotsRequest{NetworkId: config.NetworkID})
					if err1 != nil {
						return nil, err1
					}
					for i := range snapshots.Info {
						if mp[snapshots.Info[i].Type].SnapshotBlock < snapshots.Info[i].SnapshotBlock && snapshots.Info[i] != nil {
							mp[snapshots.Info[i].Type] = snapshots.Info[i]
						}
					}

					downloaded := true
					if config.SnapshotMode.Headers {
						if !snapshotReadinessCheck(mp, snapshotsync.SnapshotType_headers) {
							downloaded = false
						}
					}
					if config.SnapshotMode.Bodies {
						if !snapshotReadinessCheck(mp, snapshotsync.SnapshotType_bodies) {
							downloaded = false
						}
					}
					if config.SnapshotMode.State {
						if !snapshotReadinessCheck(mp, snapshotsync.SnapshotType_state) {
							downloaded = false
						}
					}
					if config.SnapshotMode.Receipts {
						if !snapshotReadinessCheck(mp, snapshotsync.SnapshotType_receipts) {
							downloaded = false
						}
					}
					if downloaded {
						return mp, nil
					}
					time.Sleep(time.Second * 10)
				}
			}
			downloadedSnapshots, innerErr := waitDownload()
			if innerErr != nil {
				return nil, innerErr
			}
			snapshotKV := chainDb.(ethdb.HasRwKV).RwKV()

			snapshotKV, innerErr = snapshotsync.WrapBySnapshotsFromDownloader(snapshotKV, downloadedSnapshots)
			if innerErr != nil {
				return nil, innerErr
			}
			chainDb.(ethdb.HasRwKV).SetRwKV(snapshotKV)

			innerErr = snapshotsync.PostProcessing(chainDb, config.SnapshotMode, downloadedSnapshots)
			if innerErr != nil {
				return nil, innerErr
			}
		} else {
			var dbPath string
			dbPath, err = stack.Config().ResolvePath("snapshots")
			if err != nil {
				return nil, err
			}
			torrentClient, err = bittorrent.New(dbPath, config.SnapshotSeeding)
			if err != nil {
				return nil, err
			}

			err = torrentClient.Load(chainDb)
			if err != nil {
				return nil, err
			}
			err = torrentClient.AddSnapshotsTorrents(context.Background(), chainDb, config.NetworkID, config.SnapshotMode)
			if err == nil {
				torrentClient.Download()
				snapshotKV := chainDb.(ethdb.HasRwKV).RwKV()
				mp, innerErr := torrentClient.GetSnapshots(chainDb, config.NetworkID)
				if innerErr != nil {
					return nil, innerErr
				}

				snapshotKV, innerErr = snapshotsync.WrapBySnapshotsFromDownloader(snapshotKV, mp)
				if innerErr != nil {
					return nil, innerErr
				}
				chainDb.(ethdb.HasRwKV).SetRwKV(snapshotKV)
				tx, err := chainDb.Begin(context.Background(), ethdb.RW)
				if err != nil {
					return nil, err
				}
				defer tx.Rollback()
				innerErr = snapshotsync.PostProcessing(chainDb, config.SnapshotMode, mp)
				if err = tx.Commit(); err != nil {
					return nil, err
				}
				if innerErr != nil {
					return nil, innerErr
				}
			} else {
				log.Error("There was an error in snapshot init. Swithing to regular sync", "err", err)
			}
		}
	}

	eth := &Ethereum{
		config:         config,
		chainDb:        chainDb,
		chainKV:       chainDb.(ethdb.HasRwKV).RwKV(),
<<<<<<< HEAD
		eventMux:       stack.EventMux(),
		networkID:      config.NetworkID,
		etherbase:      config.Miner.Etherbase,
		bloomRequests:  make(chan chan *bloombits.Retrieval),
		p2pServer:      stack.Server(),
		torrentClient:  torrentClient,
		chainConfig:    chainConfig,
		genesisHash:    genesisHash,
=======
		engine:        ethconfig.CreateConsensusEngine(chainConfig, &config.Ethash, config.Miner.Notify, config.Miner.Noverify, chainDb),
		networkID:     config.NetworkID,
		etherbase:     config.Miner.Etherbase,
		bloomRequests: make(chan chan *bloombits.Retrieval),
		p2pServer:     stack.Server(),
		torrentClient: torrentClient,
		chainConfig:   chainConfig,
		genesisHash:   genesisHash,
>>>>>>> a913ae88
	}
	eth.gasPrice, _ = uint256.FromBig(config.Miner.GasPrice)

	var consensusConfig interface{}

	if chainConfig.Clique != nil {
		consensusConfig = &config.Clique
	} else {
		consensusConfig = &config.Ethash
	}

	eth.engine = ethconfig.CreateConsensusEngine(chainConfig, consensusConfig, config.Miner.Notify, config.Miner.Noverify)

	log.Info("Initialising Ethereum protocol", "network", config.NetworkID)

	bcVersion := rawdb.ReadDatabaseVersion(chainDb)
	var dbVer = "<nil>"
	if bcVersion != nil {
		dbVer = fmt.Sprintf("%d", *bcVersion)
	}

	if !config.SkipBcVersionCheck {
		if bcVersion != nil && *bcVersion > core.BlockChainVersion {
			return nil, fmt.Errorf("database version is v%d, Geth %s only supports v%d", *bcVersion, params.VersionWithMeta, core.BlockChainVersion)
		} else if bcVersion == nil || *bcVersion < core.BlockChainVersion {
			log.Warn("Upgrade blockchain database version", "from", dbVer, "to", core.BlockChainVersion)
			if err2 := rawdb.WriteDatabaseVersion(chainDb, core.BlockChainVersion); err2 != nil {
				return nil, err2
			}
		}
	}

	err = ethdb.SetStorageModeIfNotExist(chainDb, config.StorageMode)
	if err != nil {
		return nil, err
	}

	sm, err := ethdb.GetStorageModeFromDB(chainDb)
	if err != nil {
		return nil, err
	}
	if !reflect.DeepEqual(sm, config.StorageMode) {
		return nil, errors.New("mode is " + config.StorageMode.ToString() + " original mode is " + sm.ToString())
	}

	if err = stagedsync.UpdateMetrics(chainDb); err != nil {
		return nil, err
	}

	vmConfig, cacheConfig := BlockchainRuntimeConfig(config)
	txCacher := core.NewTxSenderCacher(runtime.NumCPU())
	eth.blockchain, err = core.NewBlockChain(chainDb, cacheConfig, chainConfig, eth.engine, vmConfig, eth.shouldPreserve, txCacher)
	if err != nil {
		return nil, err
	}

	eth.blockchain.EnableReceipts(config.StorageMode.Receipts)
	eth.blockchain.EnableTxLookupIndex(config.StorageMode.TxIndex)

	// Rewind the chain in case of an incompatible config upgrade.
	if compat, ok := genesisErr.(*params.ConfigCompatError); ok {
		log.Warn("Rewinding chain to upgrade configuration", "err", compat)
		eth.blockchain.SetHead(compat.RewindTo)
		err = rawdb.WriteChainConfig(chainDb, genesisHash, chainConfig)
		if err != nil {
			return nil, err
		}
	}

	if config.TxPool.Journal != "" {
		config.TxPool.Journal, err = stack.ResolvePath(config.TxPool.Journal)
		if err != nil {
			return nil, err
		}
	}

	eth.txPool = core.NewTxPool(config.TxPool, chainConfig, chainDb, txCacher)

	stagedSync := config.StagedSync

	// setting notifier to support streaming events to rpc daemon
	eth.events = remotedbserver.NewEvents()
	if stagedSync == nil {
		// if there is not stagedsync, we create one with the custom notifier
		stagedSync = stagedsync.New(stagedsync.DefaultStages(), stagedsync.DefaultUnwindOrder(), stagedsync.OptionalParameters{Notifier: eth.events})
	} else {
		// otherwise we add one if needed
		if stagedSync.Notifier == nil {
			stagedSync.Notifier = eth.events
		}
	}

	mining := stagedsync.New(stagedsync.MiningStages(), stagedsync.MiningUnwindOrder(), stagedsync.OptionalParameters{})

	var ethashApi *ethash.API
	if casted, ok := eth.Engine().(*ethash.Ethash); ok {
		ethashApi = casted.APIs(nil)[1].Service.(*ethash.API)
	}
	if stack.Config().PrivateApiAddr != "" {
		if stack.Config().TLSConnection {
			// load peer cert/key, ca cert
			var creds credentials.TransportCredentials

			if stack.Config().TLSCACert != "" {
				var peerCert tls.Certificate
				var caCert []byte
				peerCert, err = tls.LoadX509KeyPair(stack.Config().TLSCertFile, stack.Config().TLSKeyFile)
				if err != nil {
					log.Error("load peer cert/key error:%v", err)
					return nil, err
				}
				caCert, err = ioutil.ReadFile(stack.Config().TLSCACert)
				if err != nil {
					log.Error("read ca cert file error:%v", err)
					return nil, err
				}
				caCertPool := x509.NewCertPool()
				caCertPool.AppendCertsFromPEM(caCert)
				creds = credentials.NewTLS(&tls.Config{
					Certificates: []tls.Certificate{peerCert},
					ClientCAs:    caCertPool,
					ClientAuth:   tls.RequireAndVerifyClientCert,
					MinVersion:   tls.VersionTLS12,
				})
			} else {
				creds, err = credentials.NewServerTLSFromFile(stack.Config().TLSCertFile, stack.Config().TLSKeyFile)
			}

			if err != nil {
				return nil, err
			}
			eth.privateAPI, err = remotedbserver.StartGrpc(chainDb.(ethdb.HasRwKV).RwKV(), eth, ethashApi, stack.Config().PrivateApiAddr, stack.Config().PrivateApiRateLimit, &creds, eth.events)
			if err != nil {
				return nil, err
			}
		} else {
			eth.privateAPI, err = remotedbserver.StartGrpc(chainDb.(ethdb.HasRwKV).RwKV(), eth, ethashApi, stack.Config().PrivateApiAddr, stack.Config().PrivateApiRateLimit, nil, eth.events)
			if err != nil {
				return nil, err
			}
		}
	}

	checkpoint := config.Checkpoint
	if eth.handler, err = newHandler(&handlerConfig{
		Database:   chainDb,
		Chain:      eth.blockchain,
		TxPool:     eth.txPool,
		Network:    config.NetworkID,
		Checkpoint: checkpoint,

		Whitelist: config.Whitelist,
		Mining:    &config.Miner,
	}, eth.engine); err != nil {
		return nil, err
	}
	eth.snapDialCandidates, _ = setupDiscovery(eth.config.SnapDiscoveryURLs) //nolint:staticcheck
	eth.handler.SetTmpDir(tmpdir)
	eth.handler.SetBatchSize(config.CacheSize, config.BatchSize)
	eth.handler.SetStagedSync(stagedSync)
	eth.handler.SetMining(mining)

	eth.APIBackend = &EthAPIBackend{stack.Config().ExtRPCEnabled(), stack.Config().AllowUnprotectedTxs, eth, nil}
	gpoParams := config.GPO
	if gpoParams.Default == nil {
		gpoParams.Default = config.Miner.GasPrice
	}
	eth.APIBackend.gpo = gasprice.NewOracle(eth.APIBackend, gpoParams)
	eth.ethDialCandidates, err = setupDiscovery(eth.config.EthDiscoveryURLs)
	if err != nil {
		return nil, err
	}

	eth.ethDialCandidates, err = setupDiscovery(eth.config.EthDiscoveryURLs)
	if err != nil {
		return nil, err
	}

	// Register the backend on the node
	stack.RegisterAPIs(eth.APIs())
	stack.RegisterProtocols(eth.Protocols())
	stack.RegisterLifecycle(eth)
	// Check for unclean shutdown
	return eth, nil
}

func BlockchainRuntimeConfig(config *ethconfig.Config) (vm.Config, *core.CacheConfig) {
	var (
		vmConfig = vm.Config{
			EnablePreimageRecording: config.EnablePreimageRecording,
			NoReceipts:              !config.StorageMode.Receipts,
		}
		cacheConfig = &core.CacheConfig{
			Pruning:             config.Pruning,
			BlocksBeforePruning: config.BlocksBeforePruning,
			BlocksToPrune:       config.BlocksToPrune,
			PruneTimeout:        config.PruningTimeout,
			TrieCleanLimit:      config.TrieCleanCache,
			TrieCleanNoPrefetch: config.NoPrefetch,
			TrieDirtyLimit:      config.TrieDirtyCache,
			TrieTimeLimit:       config.TrieTimeout,
			DownloadOnly:        config.DownloadOnly,
			NoHistory:           !config.StorageMode.History,
			ArchiveSyncInterval: uint64(config.ArchiveSyncInterval),
		}
	)
	return vmConfig, cacheConfig
}

// func makeExtraData(extra []byte) []byte {
// 	if len(extra) == 0 {
// 		// create default extradata
// 		extra, _ = rlp.EncodeToBytes([]interface{}{
// 			uint(params.VersionMajor<<16 | params.VersionMinor<<8 | params.VersionMicro),
// 			"turbo-geth",
// 			runtime.GOOS,
// 		})
// 	}
// 	if uint64(len(extra)) > params.MaximumExtraDataSize {
// 		log.Warn("Miner extra data exceed limit", "extra", hexutil.Bytes(extra), "limit", params.MaximumExtraDataSize)
// 		extra = nil
// 	}
// 	return extra
// }

// APIs return the collection of RPC services the ethereum package offers.
// NOTE, some of these services probably need to be moved to somewhere else.
func (s *Ethereum) APIs() []rpc.API {
	if s.APIBackend == nil {
		return []rpc.API{}
	}
	apis := ethapi.GetAPIs(s.APIBackend)

	// Append any APIs exposed explicitly by the consensus engine
	//apis = append(apis, s.engine.APIs(s.BlockChain())...)

	// Append all the local APIs and return
	return append(apis, []rpc.API{
		//{
		//	Namespace: "eth",
		//	Version:   "1.0",
		//	Service:   NewPublicEthereumAPI(s),
		//	Public:    true,
		//},
		//{
		//	Namespace: "eth",
		//	Version:   "1.0",
		//	Service:   NewPublicMinerAPI(s),
		//	Public:    true,
		//},
		//{
		//	Namespace: "eth",
		//	Version:   "1.0",
		//	Service:   downloader.NewPublicDownloaderAPI(s.handler.downloader, s.eventMux),
		//	Public:    true,
		//},
		//{
		//	Namespace: "miner",
		//	Version:   "1.0",
		//	Service:   NewPrivateMinerAPI(s),
		//	Public:    false,
		//},
		//{
		//	Namespace: "eth",
		//	Version:   "1.0",
		//	Service:   filters.NewPublicFilterAPI(s.APIBackend, 5*time.Minute),
		//	Public:    true,
		//},
		//{
		//	Namespace: "admin",
		//	Version:   "1.0",
		//	Service:   NewPrivateAdminAPI(s),
		//},
		//{
		//	Namespace: "debug",
		//	Version:   "1.0",
		//	Service:   NewPublicDebugAPI(s),
		//	Public:    true,
		//}, {
		//	Namespace: "debug",
		//	Version:   "1.0",
		//	Service:   NewPrivateDebugAPI(s),
		//},
		{
			Namespace: "net",
			Version:   "1.0",
			Service:   s.netRPCService,
			Public:    true,
		},
	}...)
}

func (s *Ethereum) ResetWithGenesisBlock(gb *types.Block) {
	s.blockchain.ResetWithGenesisBlock(gb)
}

func (s *Ethereum) Etherbase() (eb common.Address, err error) {
	s.lock.RLock()
	etherbase := s.etherbase
	s.lock.RUnlock()

	if etherbase != (common.Address{}) {
		return etherbase, nil
	}
	return common.Address{}, fmt.Errorf("etherbase must be explicitly specified")
}

// isLocalBlock checks whether the specified block is mined
// by local miner accounts.
//
// We regard two types of accounts as local miner account: etherbase
// and accounts specified via `txpool.locals` flag.
func (s *Ethereum) isLocalBlock(block *types.Block) bool {
	s.lock.RLock()
	etherbase := s.etherbase
	s.lock.RUnlock()
	return ethutils.IsLocalBlock(s.engine, etherbase, s.config.TxPool.Locals, block.Header())
}

// shouldPreserve checks whether we should preserve the given block
// during the chain reorg depending on whether the author of block
// is a local account.
func (s *Ethereum) shouldPreserve(block *types.Block) bool {
	// The reason we need to disable the self-reorg preserving for clique
	// is it can be probable to introduce a deadlock.
	//
	// e.g. If there are 7 available signers
	//
	// r1   A
	// r2     B
	// r3       C
	// r4         D
	// r5   A      [X] F G
	// r6    [X]
	//
	// In the round5, the inturn signer E is offline, so the worst case
	// is A, F and G sign the block of round5 and reject the block of opponents
	// and in the round6, the last available signer B is offline, the whole
	// network is stuck.
	if _, ok := s.engine.Engine.(*clique.Clique); ok {
		return false
	}
	return s.isLocalBlock(block)
}

// SetEtherbase sets the mining reward address.
func (s *Ethereum) SetEtherbase(etherbase common.Address) {
	s.lock.Lock()
	s.etherbase = etherbase
	s.lock.Unlock()
}

// StartMining starts the miner with the given number of CPU threads. If mining
// is already running, this method adjust the number of threads allowed to use
// and updates the minimum price required by the transaction pool.
func (s *Ethereum) StartMining(threads int) error {
	// Update the thread count within the consensus engine
	type threaded interface {
		SetThreads(threads int)
	}
	if th, ok := s.engine.Engine.(threaded); ok {
		log.Info("Updated mining threads", "threads", threads)
		if threads == 0 {
			threads = -1 // Disable the miner from within
		}
		th.SetThreads(threads)
	}
	// If the miner was not running, initialize it
	if !s.IsMining() {
		// Propagate the initial price point to the transaction pool
		s.lock.RLock()
		price := s.gasPrice
		s.lock.RUnlock()
		s.txPool.SetGasPrice(price)

		// Configure the local mining address
		eb, err := s.Etherbase()
		if err != nil {
			log.Error("Cannot start mining without etherbase", "err", err)
			return fmt.Errorf("etherbase missing: %v", err)
		}
		if clique, ok := s.engine.Engine.(*clique.Clique); ok {
			if s.signer == nil {
				log.Error("Etherbase account unavailable locally", "err", err)
				return fmt.Errorf("signer missing: %v", err)
			}

			clique.Authorize(eb, func(_ common.Address, mimeType string, message []byte) ([]byte, error) {
				return crypto.Sign(message, s.signer)
			})
		}
		// If mining is started, we can disable the transaction rejection mechanism
		// introduced to speed sync times.
		atomic.StoreUint32(&s.handler.acceptTxs, 1)
	}
	return nil
}

// StopMining terminates the miner, both at the consensus engine level as well as
// at the block creation level.
func (s *Ethereum) StopMining() {
	// Update the thread count within the consensus engine
	type threaded interface {
		SetThreads(threads int)
	}
	if th, ok := s.engine.Engine.(threaded); ok {
		th.SetThreads(-1)
	}
}

func (s *Ethereum) IsMining() bool { return s.config.Miner.Enabled }

func (s *Ethereum) BlockChain() *core.BlockChain       { return s.blockchain }
func (s *Ethereum) TxPool() *core.TxPool               { return s.txPool }
func (s *Ethereum) Engine() consensus.Engine           { return s.engine }
func (s *Ethereum) ChainDb() ethdb.Database            { return s.chainDb }
func (s *Ethereum) ChainKV() ethdb.RwKV                { return s.chainKV }
func (s *Ethereum) IsListening() bool                  { return true } // Always listening
func (s *Ethereum) Downloader() *downloader.Downloader { return s.handler.downloader }
func (s *Ethereum) NetVersion() (uint64, error)        { return s.networkID, nil }
func (s *Ethereum) SyncProgress() ethereum.SyncProgress {
	return s.handler.downloader.Progress()
}
func (s *Ethereum) Synced() bool      { return atomic.LoadUint32(&s.handler.acceptTxs) == 1 }
func (s *Ethereum) ArchiveMode() bool { return !s.config.Pruning }

// Protocols returns all the currently configured
// network protocols to start.
func (s *Ethereum) Protocols() []p2p.Protocol {
	headHeight, _ := stages.GetStageProgress(s.chainDb, stages.Finish)
	protos := eth.MakeProtocols((*ethHandler)(s.handler), s.networkID, s.ethDialCandidates, s.chainConfig, s.genesisHash, headHeight)
	return protos
}

// Start implements node.Lifecycle, starting all internal goroutines needed by the
// Ethereum protocol implementation.
func (s *Ethereum) Start() error {
	eth.StartENRUpdater(s.chainConfig, s.genesisHash, s.events, s.p2pServer.LocalNode())

	// Figure out a max peers count based on the server limits
	maxPeers := s.p2pServer.MaxPeers
	// Start the networking layer and the light server if requested
	s.handler.Start(maxPeers)
	return nil
}

// Stop implements node.Service, terminating all internal goroutines used by the
// Ethereum protocol.
func (s *Ethereum) Stop() error {
	// Stop all the peer-related stuff first.
	s.handler.Stop()
	if s.privateAPI != nil {
		shutdownDone := make(chan bool)
		go func() {
			defer close(shutdownDone)
			s.privateAPI.GracefulStop()
		}()
		select {
		case <-time.After(1 * time.Second): // shutdown deadline
			s.privateAPI.Stop()
		case <-shutdownDone:
		}
	}

	//s.miner.Stop()
	s.blockchain.Stop()
	s.engine.Close()
	if s.txPool != nil {
		s.txPool.Stop()
	}
	return nil
}<|MERGE_RESOLUTION|>--- conflicted
+++ resolved
@@ -91,12 +91,7 @@
 	chainKV    ethdb.RwKV     // Same as chainDb, but different interface
 	privateAPI *grpc.Server
 
-<<<<<<< HEAD
-	eventMux       *event.TypeMux
 	engine         *process.RemoteEngine
-=======
-	engine consensus.Engine
->>>>>>> a913ae88
 
 	bloomRequests chan chan *bloombits.Retrieval // Channel receiving bloom data retrieval requests
 
@@ -291,17 +286,6 @@
 		config:         config,
 		chainDb:        chainDb,
 		chainKV:       chainDb.(ethdb.HasRwKV).RwKV(),
-<<<<<<< HEAD
-		eventMux:       stack.EventMux(),
-		networkID:      config.NetworkID,
-		etherbase:      config.Miner.Etherbase,
-		bloomRequests:  make(chan chan *bloombits.Retrieval),
-		p2pServer:      stack.Server(),
-		torrentClient:  torrentClient,
-		chainConfig:    chainConfig,
-		genesisHash:    genesisHash,
-=======
-		engine:        ethconfig.CreateConsensusEngine(chainConfig, &config.Ethash, config.Miner.Notify, config.Miner.Noverify, chainDb),
 		networkID:     config.NetworkID,
 		etherbase:     config.Miner.Etherbase,
 		bloomRequests: make(chan chan *bloombits.Retrieval),
@@ -309,7 +293,6 @@
 		torrentClient: torrentClient,
 		chainConfig:   chainConfig,
 		genesisHash:   genesisHash,
->>>>>>> a913ae88
 	}
 	eth.gasPrice, _ = uint256.FromBig(config.Miner.GasPrice)
 
