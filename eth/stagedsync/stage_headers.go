--- conflicted
+++ resolved
@@ -5,11 +5,8 @@
 	"fmt"
 	"math/big"
 	"math/rand"
-<<<<<<< HEAD
-=======
 	"sort"
 	"sync"
->>>>>>> f8b4eac4
 	"time"
 
 	"github.com/ledgerwatch/turbo-geth/common"
@@ -26,10 +23,6 @@
 )
 
 var ErrUnknownParent = errors.New("unknown parent")
-<<<<<<< HEAD
-
-=======
->>>>>>> f8b4eac4
 var stageHeadersGauge = metrics.NewRegisteredGauge("stage/headers", nil)
 
 func SpawnHeaderDownloadStage(s *StageState, u Unwinder, d DownloaderGlue, headersFetchers []func() error) error {
@@ -277,16 +270,10 @@
 	// Report some public statistics so the user has a clue what's going on
 	since := time.Since(start)
 	ctx := []interface{}{
-<<<<<<< HEAD
-		"count", len(headers), "elapsed", common.PrettyDuration(since),
-		"number", lastHeader.Number, "hash", lastHeader.HashCache(),
-		"blk/sec", float64(len(headers)) / since.Seconds(),
-=======
 		"count", len(headers), "insertion", common.PrettyDuration(since),
 		"verification", common.PrettyDuration(verificationTime),
 		"number", lastHeader.Number, "hash", lastHeader.HashCache(),
 		"blk/sec", float64(len(headers)) / (since.Seconds() + verificationTime.Seconds()),
->>>>>>> f8b4eac4
 	}
 	if timestamp := time.Unix(int64(lastHeader.Time), 0); time.Since(timestamp) > time.Minute {
 		ctx = append(ctx, []interface{}{"age", common.PrettyAge(timestamp)}...)
@@ -302,8 +289,6 @@
 	return newCanonical, reorg, forkBlockNumber, nil
 }
 
-<<<<<<< HEAD
-=======
 var requests = make(map[uint64]int, 10000)
 var requestsMu = new(sync.RWMutex)
 
@@ -339,19 +324,13 @@
 	}()
 }
 
->>>>>>> f8b4eac4
 func verifyHeaders(db ethdb.Getter, engine consensus.EngineAPI, headers []*types.Header, seals []bool) error {
 	toVerify := len(headers)
 	if toVerify == 0 {
 		return nil
 	}
 
-<<<<<<< HEAD
-	id := rand.Uint64() //nolint
-	engine.HeaderVerification() <- consensus.VerifyHeaderRequest{id, headers, seals, nil}
-=======
 	engine.HeaderVerification() <- consensus.VerifyHeaderRequest{ID: rand.Uint64(), Headers: headers, Seal: seals, Deadline: nil}
->>>>>>> f8b4eac4
 
 	reqResponses := make(map[common.Hash]struct{}, len(headers))
 
@@ -367,10 +346,7 @@
 			}
 
 			reqResponses[result.Hash] = struct{}{}
-<<<<<<< HEAD
-=======
-
->>>>>>> f8b4eac4
+
 			if len(reqResponses) == toVerify {
 				return nil
 			}
@@ -400,13 +376,10 @@
 
 				parentHash = h.ParentHash
 				headers = append(headers, h)
-<<<<<<< HEAD
-=======
 
 				requestsMu.Lock()
 				requests[h.Number.Uint64()]++
 				requestsMu.Unlock()
->>>>>>> f8b4eac4
 			}
 
 			resp := consensus.HeaderResponse{
@@ -417,15 +390,9 @@
 			if err != nil {
 				resp.Headers = nil
 				resp.BlockError = consensus.BlockError{
-<<<<<<< HEAD
-					parentHash,
-					uint64(parentNumber + 1),
-					err,
-=======
 					Hash:   parentHash,
 					Number: uint64(parentNumber + 1),
 					Err:    err,
->>>>>>> f8b4eac4
 				}
 			}
 
