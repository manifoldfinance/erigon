package stagedsync

import (
	"context"
	"errors"
	"fmt"
	"runtime"
	"time"
	"unsafe"

	"github.com/c2h5oh/datasize"
	"github.com/ledgerwatch/turbo-geth/common"
	"github.com/ledgerwatch/turbo-geth/common/changeset"
	"github.com/ledgerwatch/turbo-geth/common/dbutils"
	"github.com/ledgerwatch/turbo-geth/common/etl"
	"github.com/ledgerwatch/turbo-geth/consensus"
	"github.com/ledgerwatch/turbo-geth/core"
	"github.com/ledgerwatch/turbo-geth/core/rawdb"
	"github.com/ledgerwatch/turbo-geth/core/state"
	"github.com/ledgerwatch/turbo-geth/core/types"
	"github.com/ledgerwatch/turbo-geth/core/types/accounts"
	"github.com/ledgerwatch/turbo-geth/core/vm"
	"github.com/ledgerwatch/turbo-geth/eth/stagedsync/stages"
	"github.com/ledgerwatch/turbo-geth/ethdb"
	"github.com/ledgerwatch/turbo-geth/log"
	"github.com/ledgerwatch/turbo-geth/metrics"
	"github.com/ledgerwatch/turbo-geth/params"
	"github.com/ledgerwatch/turbo-geth/turbo/silkworm"
)

var stageExecutionGauge = metrics.NewRegisteredGauge("stage/execution", nil)

const (
	logInterval = 30 * time.Second
)

type HasChangeSetWriter interface {
	ChangeSetWriter() *state.ChangeSetWriter
}

type ChangeSetHook func(blockNum uint64, wr *state.ChangeSetWriter)

type StateReaderBuilder func(ethdb.Database) state.StateReader

type StateWriterBuilder func(db ethdb.Database, changeSetsDB ethdb.Database, blockNumber uint64) state.WriterWithChangeSets

type ExecuteBlockCfg struct {
	writeReceipts         bool
	batchSize             datasize.ByteSize
	changeSetHook         ChangeSetHook
	readerBuilder         StateReaderBuilder
	writerBuilder         StateWriterBuilder
	silkwormExecutionFunc unsafe.Pointer
	chainConfig           *params.ChainConfig
	engine                consensus.Engine
	vmConfig              *vm.Config
	tmpdir                string
}

func StageExecuteBlocksCfg(
	WriteReceipts bool,
	BatchSize datasize.ByteSize,
	ReaderBuilder StateReaderBuilder,
	WriterBuilder StateWriterBuilder,
	SilkwormExecutionFunc unsafe.Pointer,
	ChangeSetHook ChangeSetHook,
	chainConfig *params.ChainConfig,
	engine consensus.Engine,
	vmConfig *vm.Config,
	tmpdir string,
) ExecuteBlockCfg {
	return ExecuteBlockCfg{
		writeReceipts:         WriteReceipts,
		batchSize:             BatchSize,
		changeSetHook:         ChangeSetHook,
		readerBuilder:         ReaderBuilder,
		writerBuilder:         WriterBuilder,
		silkwormExecutionFunc: SilkwormExecutionFunc,
		chainConfig:           chainConfig,
		engine:                engine,
		vmConfig:              vmConfig,
		tmpdir:                tmpdir,
	}
}

func readBlock(blockNum uint64, tx ethdb.Tx) (*types.Block, error) {
	blockHash, err := rawdb.ReadCanonicalHash(tx, blockNum)
	if err != nil {
		return nil, err
	}
	b, _, err := rawdb.ReadBlockWithSenders(tx, blockHash, blockNum)
	return b, err
}

func executeBlockWithGo(block *types.Block, tx ethdb.Database, batch ethdb.Database, params ExecuteBlockCfg) error {
	blockNum := block.NumberU64()
	var stateReader state.StateReader
	var stateWriter state.WriterWithChangeSets

	if params.readerBuilder != nil {
		stateReader = params.readerBuilder(batch)
	} else {
		stateReader = state.NewPlainStateReader(batch)
	}

	if params.writerBuilder != nil {
		stateWriter = params.writerBuilder(batch, tx, blockNum)
	} else {
		stateWriter = state.NewPlainStateWriter(batch, tx, blockNum)
	}

	// where the magic happens
	getHeader := func(hash common.Hash, number uint64) *types.Header { return rawdb.ReadHeader(tx, hash, number) }
	receipts, err := core.ExecuteBlockEphemerally(params.chainConfig, params.vmConfig, getHeader, params.engine, block, stateReader, stateWriter)
	if err != nil {
		return err
	}

	if params.writeReceipts {
		if err = rawdb.AppendReceipts(tx.(ethdb.HasTx).Tx().(ethdb.RwTx), blockNum, receipts); err != nil {
			return err
		}
	}

	if params.changeSetHook != nil {
		if hasChangeSet, ok := stateWriter.(HasChangeSetWriter); ok {
			params.changeSetHook(blockNum, hasChangeSet.ChangeSetWriter())
		}
	}

	return nil
}

func SpawnExecuteBlocksStage(s *StageState, stateDB ethdb.Database, toBlock uint64, quit <-chan struct{}, params ExecuteBlockCfg) error {
	prevStageProgress, errStart := stages.GetStageProgress(stateDB, stages.Senders)
	if errStart != nil {
		return errStart
	}
	var to = prevStageProgress
	if toBlock > 0 {
		to = min(prevStageProgress, toBlock)
	}
	if to <= s.BlockNumber {
		s.Done()
		return nil
	}
	logPrefix := s.state.LogPrefix()
	log.Info(fmt.Sprintf("[%s] Blocks execution", logPrefix), "from", s.BlockNumber, "to", to)

	var tx ethdb.DbWithPendingMutations
	var useExternalTx bool
	if hasTx, ok := stateDB.(ethdb.HasTx); ok && hasTx.Tx() != nil {
		tx = stateDB.(ethdb.DbWithPendingMutations)
		useExternalTx = true
	} else {
		var err error
		tx, err = stateDB.Begin(context.Background(), ethdb.RW)
		if err != nil {
			return err
		}
		defer tx.Rollback()
	}

	useSilkworm := params.silkwormExecutionFunc != nil
	if useSilkworm && params.changeSetHook != nil {
		panic("ChangeSetHook is not supported with Silkworm")
	}

<<<<<<< HEAD
	logEvery := time.NewTicker(logInterval)
=======
	var batch ethdb.DbWithPendingMutations
	useBatch := !useSilkworm
	if useBatch {
		batch = tx.NewBatch()
		defer batch.Rollback()
	}

	logEvery := time.NewTicker(time.Second)
>>>>>>> 0325fb16
	defer logEvery.Stop()
	commitEvery := time.NewTicker(5 * time.Minute)
	defer commitEvery.Stop()
	stageProgress := s.BlockNumber
	logBlock := stageProgress
	logTime := time.Now()

	for blockNum := stageProgress + 1; blockNum <= to; blockNum++ {
		err := common.Stopped(quit)
		if err != nil {
			return err
		}
		if useSilkworm {
			txn := tx.(ethdb.HasTx).Tx()
			// Silkworm executes many blocks simultaneously
			if blockNum, err = silkworm.ExecuteBlocks(params.silkwormExecutionFunc, txn, params.chainConfig.ChainID, blockNum, to, int(params.batchSize), params.writeReceipts); err != nil {
				return err
			}
		} else {
			txn := tx.(ethdb.HasTx).Tx()
			var block *types.Block
			if block, err = readBlock(blockNum, txn); err != nil {
				return err
			}
			if block == nil {
				log.Error(fmt.Sprintf("[%s] Empty block", logPrefix), "blocknum", blockNum)
				break
			}
			if err = executeBlockWithGo(block, tx, tx, params); err != nil {
				return err
			}
		}

		stageProgress = blockNum

		if !useExternalTx && blockNum%100 == 0 {
			doCommit := false
			if hasTx, ok := tx.(ethdb.HasTx); ok {
				tt := hasTx.Tx()
				if p, found := tt.(*ethdb.MdbxTx); found {
					doCommit = p.ItsTimeToCommit()
				} else {
					if hasTx2, ok := tt.(ethdb.HasTx); ok {
						tt = hasTx2.Tx()
						doCommit = tt.(*ethdb.MdbxTx).ItsTimeToCommit()
					}
				}
			}

			if doCommit {
				if err = s.Update(tx, stageProgress); err != nil {
					return err
				}
				if err = tx.CommitAndBegin(context.Background()); err != nil {
					return err
				}
			}
		}

		select {
		default:
		case <-logEvery.C:
			if hasTx, ok := tx.(ethdb.HasTx); ok {
				hasTx.Tx().CollectMetrics()
			}
			//if hasTx, ok := tx.(ethdb.HasTx); ok {
			//	tt := hasTx.Tx()
			//	if p, canPrint := tt.(*ethdb.MdbxTx); canPrint {
			//		p.PrintDebugInfo()
			//	} else {
			//		if hasTx2, ok := tt.(ethdb.HasTx); ok {
			//			tt = hasTx2.Tx()
			//			tt.(*ethdb.MdbxTx).PrintDebugInfo()
			//		}
			//	}
			//}
			logBlock, logTime = logProgress(logPrefix, logBlock, logTime, blockNum, nil)
		}

		stageExecutionGauge.Update(int64(blockNum))
	}

	if err := s.Update(tx, stageProgress); err != nil {
		return err
	}
	if !useExternalTx {
		if err := tx.Commit(); err != nil {
			return err
		}
	}
	log.Info(fmt.Sprintf("[%s] Completed on", logPrefix), "block", stageProgress)
	s.Done()
	return nil
}

func logProgress(logPrefix string, prevBlock uint64, prevTime time.Time, currentBlock uint64, batch ethdb.DbWithPendingMutations) (uint64, time.Time) {
	currentTime := time.Now()
	interval := currentTime.Sub(prevTime)
	speed := float64(currentBlock-prevBlock) / float64(interval/time.Second)
	var m runtime.MemStats
	runtime.ReadMemStats(&m)
	var logpairs = []interface{}{
		"number", currentBlock,
		"blk/second", speed,
	}
	if batch != nil {
		logpairs = append(logpairs, "batch", common.StorageSize(batch.BatchSize()))
	}
	logpairs = append(logpairs, "alloc", common.StorageSize(m.Alloc), "sys", common.StorageSize(m.Sys), "numGC", int(m.NumGC))
	log.Info(fmt.Sprintf("[%s] Executed blocks", logPrefix), logpairs...)

	return currentBlock, currentTime
}

func UnwindExecutionStage(u *UnwindState, s *StageState, stateDB ethdb.Database, quit <-chan struct{}, params ExecuteBlockCfg) error {
	if u.UnwindPoint >= s.BlockNumber {
		s.Done()
		return nil
	}
	var tx ethdb.DbWithPendingMutations
	var useExternalTx bool
	if hasTx, ok := stateDB.(ethdb.HasTx); ok && hasTx.Tx() != nil {
		tx = stateDB.(ethdb.DbWithPendingMutations)
		useExternalTx = true
	} else {
		var err error
		tx, err = stateDB.Begin(context.Background(), ethdb.RW)
		if err != nil {
			return err
		}
		defer tx.Rollback()
	}
	logPrefix := s.state.LogPrefix()
	log.Info(fmt.Sprintf("[%s] Unwind Execution", logPrefix), "from", s.BlockNumber, "to", u.UnwindPoint)

	if err := unwindExecutionStage(u, s, tx.(ethdb.HasTx).Tx().(ethdb.RwTx), quit, params); err != nil {
		return err
	}
	if err := u.Done(tx); err != nil {
		return fmt.Errorf("%s: reset: %v", logPrefix, err)
	}

	if !useExternalTx {
		if err := tx.Commit(); err != nil {
			return err
		}
	}
	return nil
}

func unwindExecutionStage(u *UnwindState, s *StageState, tx ethdb.RwTx, quit <-chan struct{}, cfg ExecuteBlockCfg) error {
	logPrefix := s.state.LogPrefix()
	stateBucket := dbutils.PlainStateBucket
	storageKeyLength := common.AddressLength + common.IncarnationLength + common.HashLength

	changes, errRewind := changeset.RewindData(tx, s.BlockNumber, u.UnwindPoint, cfg.tmpdir, quit)
	if errRewind != nil {
		return fmt.Errorf("%s: getting rewind data: %v", logPrefix, errRewind)
	}
	if err := changes.Load(logPrefix, tx, stateBucket, func(k []byte, value []byte, table etl.CurrentTableReader, next etl.LoadNextFunc) error {
		if len(k) == 20 {
			if len(value) > 0 {
				var acc accounts.Account
				if err := acc.DecodeForStorage(value); err != nil {
					return err
				}

				// Fetch the code hash
				recoverCodeHashPlain(&acc, tx, k)
				var address common.Address
				copy(address[:], k)
				if err := cleanupContractCodeBucket(
					logPrefix,
					tx,
					dbutils.PlainContractCodeBucket,
					acc,
					func(db ethdb.Tx, out *accounts.Account) (bool, error) {
						return rawdb.PlainReadAccount(db, address, out)
					},
					func(inc uint64) []byte { return dbutils.PlainGenerateStoragePrefix(address[:], inc) },
				); err != nil {
					return fmt.Errorf("%s: writeAccountPlain for %x: %w", logPrefix, address, err)
				}

				newV := make([]byte, acc.EncodingLengthForStorage())
				acc.EncodeForStorage(newV)
				if err := next(k, k, newV); err != nil {
					return err
				}
			} else {
				if err := next(k, k, nil); err != nil {
					return err
				}
			}
			return nil
		}
		if len(value) > 0 {
			if err := next(k, k[:storageKeyLength], value); err != nil {
				return err
			}
		} else {
			if err := next(k, k[:storageKeyLength], nil); err != nil {
				return err
			}
		}
		return nil

	}, etl.TransformArgs{Quit: quit}); err != nil {
		return err
	}

	if err := changeset.Truncate(tx, u.UnwindPoint+1); err != nil {
		return fmt.Errorf("[%s] %w", logPrefix, err)
	}

	if cfg.writeReceipts {
		if err := rawdb.DeleteNewerReceipts(tx, u.UnwindPoint+1); err != nil {
			return fmt.Errorf("%s: walking receipts: %v", logPrefix, err)
		}
	}

	return nil
}

func cleanupContractCodeBucket(
	logPrefix string,
	db ethdb.RwTx,
	bucket string,
	acc accounts.Account,
	readAccountFunc func(ethdb.Tx, *accounts.Account) (bool, error),
	getKeyForIncarnationFunc func(uint64) []byte,
) error {
	var original accounts.Account
	got, err := readAccountFunc(db, &original)
	if err != nil && !errors.Is(err, ethdb.ErrKeyNotFound) {
		return fmt.Errorf("%s: cleanupContractCodeBucket: %w", logPrefix, err)
	}
	if got {
		// clean up all the code incarnations original incarnation and the new one
		for incarnation := original.Incarnation; incarnation > acc.Incarnation && incarnation > 0; incarnation-- {
			err = db.Delete(bucket, getKeyForIncarnationFunc(incarnation), nil)
			if err != nil {
				return err
			}
		}
	}
	return nil
}

func recoverCodeHashPlain(acc *accounts.Account, db ethdb.Tx, key []byte) {
	var address common.Address
	copy(address[:], key)
	if acc.Incarnation > 0 && acc.IsEmptyCodeHash() {
		if codeHash, err2 := db.GetOne(dbutils.PlainContractCodeBucket, dbutils.PlainGenerateStoragePrefix(address[:], acc.Incarnation)); err2 == nil {
			copy(acc.CodeHash[:], codeHash)
		}
	}
}

func min(a, b uint64) uint64 {
	if a <= b {
		return a
	}
	return b
}<|MERGE_RESOLUTION|>--- conflicted
+++ resolved
@@ -166,18 +166,7 @@
 		panic("ChangeSetHook is not supported with Silkworm")
 	}
 
-<<<<<<< HEAD
-	logEvery := time.NewTicker(logInterval)
-=======
-	var batch ethdb.DbWithPendingMutations
-	useBatch := !useSilkworm
-	if useBatch {
-		batch = tx.NewBatch()
-		defer batch.Rollback()
-	}
-
 	logEvery := time.NewTicker(time.Second)
->>>>>>> 0325fb16
 	defer logEvery.Stop()
 	commitEvery := time.NewTicker(5 * time.Minute)
 	defer commitEvery.Stop()
