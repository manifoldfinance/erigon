--- conflicted
+++ resolved
@@ -145,11 +145,7 @@
 
 	chain, _ := core.NewBlockChain(db, nil, params.TestChainConfig, engine, vm.Config{}, nil, nil)
 
-<<<<<<< HEAD
-	eng := process.NewRemoteEngine(engine, params.TestChainConfig)
-=======
 	eng := process.NewRemoteEngine(engine, params.TestChainConfig, 1)
->>>>>>> f8b4eac4
 
 	headBlock := genesis
 	if blocks > 0 {
