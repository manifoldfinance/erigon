--- conflicted
+++ resolved
@@ -246,21 +246,12 @@
 	peerNoFork = newPeer(64, p2p.NewPeer(enode.ID{1}, "", nil), p2pNoFork, nil)
 	peerProFork = newPeer(64, p2p.NewPeer(enode.ID{2}, "", nil), p2pProFork, nil)
 
-<<<<<<< HEAD
-	errcHomestead := make(chan error, 2)
-	go func() { errcHomestead <- ethNoFork.handle(peerProFork) }()
-	go func() { errcHomestead <- ethProFork.handle(peerNoFork) }()
-
-	select {
-	case err := <-errcHomestead:
-=======
 	errcHomesteadNoFork := make(chan error, 2)
 	go func() { errcHomesteadNoFork <- ethNoFork.handle(peerProFork) }()
 	go func() { errcHomesteadNoFork <- ethProFork.handle(peerNoFork) }()
 
 	select {
 	case err := <-errcHomesteadNoFork:
->>>>>>> 9db5debc
 		t.Fatalf("homestead nofork <-> profork failed: %v", err)
 	case <-time.After(250 * time.Millisecond):
 		p2pNoFork.Close()
@@ -274,21 +265,12 @@
 	peerNoFork = newPeer(64, p2p.NewPeer(enode.ID{1}, "", nil), p2pNoFork, nil)
 	peerProFork = newPeer(64, p2p.NewPeer(enode.ID{2}, "", nil), p2pProFork, nil)
 
-<<<<<<< HEAD
-	errcSpurious := make(chan error, 2)
-	go func() { errcSpurious <- ethNoFork.handle(peerProFork) }()
-	go func() { errcSpurious <- ethProFork.handle(peerNoFork) }()
-
-	select {
-	case err := <-errcSpurious:
-=======
 	errcSpuriousNoFork := make(chan error, 2)
 	go func() { errcSpuriousNoFork <- ethNoFork.handle(peerProFork) }()
 	go func() { errcSpuriousNoFork <- ethProFork.handle(peerNoFork) }()
 
 	select {
 	case err := <-errcSpuriousNoFork:
->>>>>>> 9db5debc
 		if want := errResp(ErrForkIDRejected, forkid.ErrLocalIncompatibleOrStale.Error()); err.Error() != want.Error() {
 			t.Fatalf("fork ID rejection error mismatch: have %v, want %v", err, want)
 		}
