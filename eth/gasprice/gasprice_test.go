// Copyright 2020 The go-ethereum Authors
// This file is part of the go-ethereum library.
//
// The go-ethereum library is free software: you can redistribute it and/or modify
// it under the terms of the GNU Lesser General Public License as published by
// the Free Software Foundation, either version 3 of the License, or
// (at your option) any later version.
//
// The go-ethereum library is distributed in the hope that it will be useful,
// but WITHOUT ANY WARRANTY; without even the implied warranty of
// MERCHANTABILITY or FITNESS FOR A PARTICULAR PURPOSE. See the
// GNU Lesser General Public License for more details.
//
// You should have received a copy of the GNU Lesser General Public License
// along with the go-ethereum library. If not, see <http://www.gnu.org/licenses/>.

package gasprice

import (
	"context"
	"math"
	"math/big"
	"testing"

	"github.com/holiman/uint256"
	"github.com/ledgerwatch/turbo-geth/common"
	"github.com/ledgerwatch/turbo-geth/consensus/ethash"
	"github.com/ledgerwatch/turbo-geth/consensus/process"
	"github.com/ledgerwatch/turbo-geth/core"
	"github.com/ledgerwatch/turbo-geth/core/rawdb"
	"github.com/ledgerwatch/turbo-geth/core/types"
	"github.com/ledgerwatch/turbo-geth/core/vm"
	"github.com/ledgerwatch/turbo-geth/crypto"
	"github.com/ledgerwatch/turbo-geth/eth/stagedsync"
	"github.com/ledgerwatch/turbo-geth/ethdb"
	"github.com/ledgerwatch/turbo-geth/params"
	"github.com/ledgerwatch/turbo-geth/rpc"
)

type testBackend struct {
	db  ethdb.Database
	cfg *params.ChainConfig
}

func (b *testBackend) HeaderByNumber(ctx context.Context, number rpc.BlockNumber) (*types.Header, error) {
	if number == rpc.LatestBlockNumber {
		return rawdb.ReadCurrentHeader(b.db), nil
	}
	return rawdb.ReadHeaderByNumber(b.db, uint64(number)), nil
}

func (b *testBackend) BlockByNumber(ctx context.Context, number rpc.BlockNumber) (*types.Block, error) {
	if number == rpc.LatestBlockNumber {
		return rawdb.ReadCurrentBlock(b.db), nil
	}
	return rawdb.ReadBlockByNumber(b.db, uint64(number))
}

func (b *testBackend) ChainConfig() *params.ChainConfig {
	return b.cfg
}

func newTestBackend(t *testing.T) *testBackend {
	var (
		key, _ = crypto.HexToECDSA("b71c71a67e1177ad4e901695e1b4b9ee17ae16c6668d313eac2f96dbcda3f291")
		addr   = crypto.PubkeyToAddress(key.PublicKey)
		gspec  = &core.Genesis{
			Config: params.TestChainConfig,
			Alloc:  core.GenesisAlloc{addr: {Balance: big.NewInt(math.MaxInt64)}},
		}
		signer = types.LatestSigner(gspec.Config)
	)
	engine := ethash.NewFaker()
	db := ethdb.NewMemDatabase()
	exit := make(chan struct{})
	eng := process.NewConsensusProcess(engine, params.AllEthashProtocolChanges, exit)
	defer common.SafeClose(exit)

	genesis, _, err := gspec.Commit(db, false)
	if err != nil {
		t.Fatal(err)
	}

	// Generate testing blocks
	blocks, _, err := core.GenerateChain(params.TestChainConfig, genesis, engine, db, 32, func(i int, b *core.BlockGen) {
		b.SetCoinbase(common.Address{1})
		tx, txErr := types.SignTx(types.NewTransaction(b.TxNonce(addr), common.HexToAddress("deadbeef"), uint256.NewInt().SetUint64(100), 21000, uint256.NewInt().SetUint64(uint64(int64(i+1)*params.GWei)), nil), signer, key)
		if txErr != nil {
			t.Fatalf("failed to create tx: %v", txErr)
		}
		b.AddTx(tx)
	}, false)
	if err != nil {
		t.Error(err)
	}
	// Construct testing chain
<<<<<<< HEAD
	chain, err := core.NewBlockChain(db, nil, params.TestChainConfig, engine, vm.Config{}, nil, nil)
	if err != nil {
		t.Fatalf("Failed to create local chain, %v", err)
	}
	if _, err = stagedsync.InsertBlocksInStages(db, ethdb.DefaultStorageMode, params.TestChainConfig, &vm.Config{}, engine, eng, blocks, true /* checkRoot */); err != nil {
=======
	if _, err = stagedsync.InsertBlocksInStages(db, ethdb.DefaultStorageMode, params.TestChainConfig, &vm.Config{}, engine, blocks, true /* checkRoot */); err != nil {
>>>>>>> a913ae88
		t.Error(err)
	}
	return &testBackend{db: db, cfg: params.TestChainConfig}
}

func (b *testBackend) CurrentHeader() *types.Header {
	return rawdb.ReadCurrentHeader(b.db)
}

func (b *testBackend) GetBlockByNumber(number uint64) *types.Block {
	r, _ := rawdb.ReadBlockByNumber(b.db, number)
	return r
}

func TestSuggestPrice(t *testing.T) {
	config := Config{
		Blocks:     3,
		Percentile: 60,
		Default:    big.NewInt(params.GWei),
	}
	backend := newTestBackend(t)
	oracle := NewOracle(backend, config)

	// The gas price sampled is: 32G, 31G, 30G, 29G, 28G, 27G
	got, err := oracle.SuggestPrice(context.Background())
	if err != nil {
		t.Fatalf("Failed to retrieve recommended gas price: %v", err)
	}
	expect := big.NewInt(params.GWei * int64(30))
	if got.Cmp(expect) != 0 {
		t.Fatalf("Gas price mismatch, want %d, got %d", expect, got)
	}
}<|MERGE_RESOLUTION|>--- conflicted
+++ resolved
@@ -94,15 +94,7 @@
 		t.Error(err)
 	}
 	// Construct testing chain
-<<<<<<< HEAD
-	chain, err := core.NewBlockChain(db, nil, params.TestChainConfig, engine, vm.Config{}, nil, nil)
-	if err != nil {
-		t.Fatalf("Failed to create local chain, %v", err)
-	}
 	if _, err = stagedsync.InsertBlocksInStages(db, ethdb.DefaultStorageMode, params.TestChainConfig, &vm.Config{}, engine, eng, blocks, true /* checkRoot */); err != nil {
-=======
-	if _, err = stagedsync.InsertBlocksInStages(db, ethdb.DefaultStorageMode, params.TestChainConfig, &vm.Config{}, engine, blocks, true /* checkRoot */); err != nil {
->>>>>>> a913ae88
 		t.Error(err)
 	}
 	return &testBackend{db: db, cfg: params.TestChainConfig}
