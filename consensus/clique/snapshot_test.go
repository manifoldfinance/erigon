--- conflicted
+++ resolved
@@ -418,11 +418,7 @@
 		engine.fakeDiff = true
 
 		exit := make(chan struct{})
-<<<<<<< HEAD
-		eng := process.NewConsensusProcess(NewCliqueVerifier(engine), params.AllEthashProtocolChanges, exit)
-=======
 		eng := process.NewConsensusProcess(NewCliqueVerifier(engine), params.AllEthashProtocolChanges, exit, 1)
->>>>>>> f8b4eac4
 
 		txCacher := core.NewTxSenderCacher(runtime.NumCPU())
 		chain, err := core.NewBlockChain(db, nil, &config, engine, vm.Config{}, nil, txCacher)
