--- conflicted
+++ resolved
@@ -101,13 +101,8 @@
 }
 
 // empty returns whether the account is considered empty.
-<<<<<<< HEAD
 func (so *StateObject) empty() bool {
-	return so.data.Nonce == 0 && so.data.Balance.Sign() == 0 && bytes.Equal(so.data.CodeHash[:], emptyCodeHash)
-=======
-func (so *stateObject) empty() bool {
 	return so.data.Nonce == 0 && so.data.Balance.IsZero() && bytes.Equal(so.data.CodeHash[:], emptyCodeHash)
->>>>>>> 2a08dbd3
 }
 
 // newObject creates a state object.
