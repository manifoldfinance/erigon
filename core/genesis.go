// Copyright 2014 The go-ethereum Authors
// This file is part of the go-ethereum library.
//
// The go-ethereum library is free software: you can redistribute it and/or modify
// it under the terms of the GNU Lesser General Public License as published by
// the Free Software Foundation, either version 3 of the License, or
// (at your option) any later version.
//
// The go-ethereum library is distributed in the hope that it will be useful,
// but WITHOUT ANY WARRANTY; without even the implied warranty of
// MERCHANTABILITY or FITNESS FOR A PARTICULAR PURPOSE. See the
// GNU Lesser General Public License for more details.
//
// You should have received a copy of the GNU Lesser General Public License
// along with the go-ethereum library. If not, see <http://www.gnu.org/licenses/>.

package core

import (
	"bytes"
	"context"
	"embed"
	"encoding/binary"
	"encoding/hex"
	"encoding/json"
	"errors"
	"fmt"
	"math/big"
	"sync"

	"github.com/holiman/uint256"
	"github.com/ledgerwatch/erigon-lib/kv"
	"github.com/ledgerwatch/erigon-lib/kv/mdbx"
	"github.com/ledgerwatch/erigon/common"
	"github.com/ledgerwatch/erigon/common/hexutil"
	"github.com/ledgerwatch/erigon/common/math"
	"github.com/ledgerwatch/erigon/core/rawdb"
	"github.com/ledgerwatch/erigon/core/state"
	"github.com/ledgerwatch/erigon/core/systemcontracts"
	"github.com/ledgerwatch/erigon/core/types"
	"github.com/ledgerwatch/erigon/crypto"
	"github.com/ledgerwatch/erigon/params"
	"github.com/ledgerwatch/erigon/rlp"
	"github.com/ledgerwatch/erigon/turbo/trie"
	"github.com/ledgerwatch/log/v3"
)

//go:generate gencodec -type Genesis -field-override genesisSpecMarshaling -out gen_genesis.go
//go:generate gencodec -type GenesisAccount -field-override genesisAccountMarshaling -out gen_genesis_account.go

//go:embed allocs
var allocs embed.FS

var ErrGenesisNoConfig = errors.New("genesis has no chain configuration")

// Genesis specifies the header fields, state of a genesis block. It also defines hard
// fork switch-over blocks through the chain configuration.
type Genesis struct {
	Config     *params.ChainConfig `json:"config"`
	Nonce      uint64              `json:"nonce"`
	Timestamp  uint64              `json:"timestamp"`
	ExtraData  []byte              `json:"extraData"`
	GasLimit   uint64              `json:"gasLimit"   gencodec:"required"`
	Difficulty *big.Int            `json:"difficulty" gencodec:"required"`
	Mixhash    common.Hash         `json:"mixHash"`
	Coinbase   common.Address      `json:"coinbase"`
	Alloc      GenesisAlloc        `json:"alloc"      gencodec:"required"`
	SealRlp    []byte              `json:"sealRlp"`

	// These fields are used for consensus tests. Please don't use them
	// in actual genesis blocks.
	Number     uint64      `json:"number"`
	GasUsed    uint64      `json:"gasUsed"`
	ParentHash common.Hash `json:"parentHash"`
	BaseFee    *big.Int    `json:"baseFee"`
}

// GenesisAlloc specifies the initial state that is part of the genesis block.
type GenesisAlloc map[common.Address]GenesisAccount

type AuthorityRoundSeal struct {
	/// Seal step.
	Step uint64 `json:"step"`
	/// Seal signature.
	Signature common.Hash `json:"signature"`
}

func (ga *GenesisAlloc) UnmarshalJSON(data []byte) error {
	m := make(map[common.UnprefixedAddress]GenesisAccount)
	if err := json.Unmarshal(data, &m); err != nil {
		return err
	}
	*ga = make(GenesisAlloc)
	for addr, a := range m {
		(*ga)[common.Address(addr)] = a
	}
	return nil
}

// GenesisAccount is an account in the state of the genesis block.
type GenesisAccount struct {
	Code       []byte                      `json:"code,omitempty"`
	Storage    map[common.Hash]common.Hash `json:"storage,omitempty"`
	Balance    *big.Int                    `json:"balance" gencodec:"required"`
	Nonce      uint64                      `json:"nonce,omitempty"`
	PrivateKey []byte                      `json:"secretKey,omitempty"` // for tests
}

// field type overrides for gencodec
type genesisSpecMarshaling struct {
	Nonce      math.HexOrDecimal64
	Timestamp  math.HexOrDecimal64
	ExtraData  hexutil.Bytes
	GasLimit   math.HexOrDecimal64
	GasUsed    math.HexOrDecimal64
	Number     math.HexOrDecimal64
	Difficulty *math.HexOrDecimal256
	BaseFee    *math.HexOrDecimal256
	Alloc      map[common.UnprefixedAddress]GenesisAccount
}

type genesisAccountMarshaling struct {
	Code       hexutil.Bytes
	Balance    *math.HexOrDecimal256
	Nonce      math.HexOrDecimal64
	Storage    map[storageJSON]storageJSON
	PrivateKey hexutil.Bytes
}

// storageJSON represents a 256 bit byte array, but allows less than 256 bits when
// unmarshaling from hex.
type storageJSON common.Hash

func (h *storageJSON) UnmarshalText(text []byte) error {
	text = bytes.TrimPrefix(text, []byte("0x"))
	if len(text) > 64 {
		return fmt.Errorf("too many hex characters in storage key/value %q", text)
	}
	offset := len(h) - len(text)/2 // pad on the left
	if _, err := hex.Decode(h[offset:], text); err != nil {
		return fmt.Errorf("invalid hex storage key/value %q", text)
	}
	return nil
}

func (h storageJSON) MarshalText() ([]byte, error) {
	return hexutil.Bytes(h[:]).MarshalText()
}

// GenesisMismatchError is raised when trying to overwrite an existing
// genesis block with an incompatible one.
type GenesisMismatchError struct {
	Stored, New common.Hash
}

func (e *GenesisMismatchError) Error() string {
	return fmt.Sprintf("database contains incompatible genesis (have %x, new %x)", e.Stored, e.New)
}

// CommitGenesisBlock writes or updates the genesis block in db.
// The block that will be used is:
//
//                          genesis == nil       genesis != nil
//                       +------------------------------------------
//     db has no genesis |  main-net default  |  genesis
//     db has genesis    |  from DB           |  genesis (if compatible)
//
// The stored chain configuration will be updated if it is compatible (i.e. does not
// specify a fork block below the local head block). In case of a conflict, the
// error is a *params.ConfigCompatError and the new, unwritten config is returned.
//
// The returned chain configuration is never nil.
func CommitGenesisBlock(db kv.RwDB, genesis *Genesis) (*params.ChainConfig, *types.Block, error) {
	tx, err := db.BeginRw(context.Background())
	if err != nil {
		return nil, nil, err
	}
	defer tx.Rollback()
	c, b, err := WriteGenesisBlock(tx, genesis)
	if err != nil {
		return c, b, err
	}
	err = tx.Commit()
	if err != nil {
		return c, b, err
	}
	return c, b, nil
}

func MustCommitGenesisBlock(db kv.RwDB, genesis *Genesis) (*params.ChainConfig, *types.Block) {
	c, b, err := CommitGenesisBlock(db, genesis)
	if err != nil {
		panic(err)
	}
	return c, b
}

func OverrideGenesisBlock(db kv.RwTx, genesis *Genesis) (*params.ChainConfig, *types.Block, error) {
	stored, err := rawdb.ReadCanonicalHash(db, 0)
	systemcontracts.GenesisHash = stored
	if err != nil {
		return nil, nil, err
	}
	err = rawdb.DeleteCanonicalHash(db, 0)
	if err != nil {
		return nil, nil, err
	}
	err = rawdb.DeleteChainConfig(db, stored)
	if err != nil {
		return nil, nil, err
	}
	return WriteGenesisBlock(db, genesis)
}

func WriteGenesisBlock(db kv.RwTx, genesis *Genesis) (*params.ChainConfig, *types.Block, error) {
	if genesis != nil && genesis.Config == nil {
		return params.AllEthashProtocolChanges, nil, ErrGenesisNoConfig
	}
	// Just commit the new block if there is no stored genesis block.
	stored, storedErr := rawdb.ReadCanonicalHash(db, 0)
	systemcontracts.GenesisHash = stored
	if storedErr != nil {
		return nil, nil, storedErr
	}
	if (stored == common.Hash{}) {
		custom := true
		if genesis == nil {
			log.Info("Writing default main-net genesis block")
			genesis = DefaultGenesisBlock()
			custom = false
		}
		block, _, err1 := genesis.Write(db)
		if err1 != nil {
			return genesis.Config, nil, err1
		}
		if custom {
			log.Info("Writing custom genesis block", "hash", block.Hash().String())
		}
		return genesis.Config, block, nil
	}

	// Check whether the genesis block is already written.
	if genesis != nil {
		block, _, err1 := genesis.ToBlock()
		if err1 != nil {
			return genesis.Config, nil, err1
		}
		hash := block.Hash()
		if hash != stored {
			return genesis.Config, block, &GenesisMismatchError{stored, hash}
		}
	}
	storedBlock, err := rawdb.ReadBlockByHash(db, stored)
	if err != nil {
		return genesis.Config, nil, err
	}
	// Get the existing chain configuration.
	newcfg := genesis.configOrDefault(stored)
	if err := newcfg.CheckConfigForkOrder(); err != nil {
		return newcfg, nil, err
	}
	storedcfg, storedErr := rawdb.ReadChainConfig(db, stored)
	if storedErr != nil {
		return newcfg, nil, storedErr
	}
	if storedcfg == nil {
		log.Warn("Found genesis block without chain config")
		err1 := rawdb.WriteChainConfig(db, stored, newcfg)
		if err1 != nil {
			return newcfg, nil, err1
		}
		return newcfg, storedBlock, nil
	}
	// Special case: don't change the existing config of a non-mainnet chain if no new
	// config is supplied. These chains would get AllProtocolChanges (and a compat error)
	// if we just continued here.
	// The full node of two BSC testnets may run without genesis file after been inited.
	if genesis == nil && stored != params.MainnetGenesisHash &&
		stored != params.ChapelGenesisHash && stored != params.RialtoGenesisHash && stored != params.BSCGenesisHash {
		return storedcfg, storedBlock, nil
	}
	// Check config compatibility and write the config. Compatibility errors
	// are returned to the caller unless we're already at block zero.
	height := rawdb.ReadHeaderNumber(db, rawdb.ReadHeadHeaderHash(db))
	if height == nil {
		//return newcfg, storedBlock, fmt.Errorf("missing block number for head header hash")
	} else {
		compatErr := storedcfg.CheckCompatible(newcfg, *height)
		if compatErr != nil && *height != 0 && compatErr.RewindTo != 0 {
			return newcfg, storedBlock, compatErr
		}
	}
	if err := rawdb.WriteChainConfig(db, stored, newcfg); err != nil {
		return newcfg, nil, err
	}
	return newcfg, storedBlock, nil
}

func (g *Genesis) configOrDefault(ghash common.Hash) *params.ChainConfig {
	switch {
	case g != nil:
		return g.Config
	case ghash == params.MainnetGenesisHash:
		return params.MainnetChainConfig
	case ghash == params.RopstenGenesisHash:
		return params.RopstenChainConfig
	case ghash == params.RinkebyGenesisHash:
		return params.RinkebyChainConfig
	case ghash == params.GoerliGenesisHash:
		return params.GoerliChainConfig
	case ghash == params.BSCGenesisHash:
		return params.BSCMainnetChainConfig
	case ghash == params.ChapelGenesisHash:
		return params.ChapelChainConfig
	case ghash == params.RialtoGenesisHash:
		return params.RialtoChainConfig
	case ghash == params.ErigonGenesisHash:
		return params.ErigonChainConfig
	case ghash == params.SokolGenesisHash:
		return params.SokolChainConfig
	case ghash == params.KovanGenesisHash:
		return params.KovanChainConfig
	case ghash == params.FermionGenesisHash:
		return params.FermionChainConfig
	default:
		return params.AllEthashProtocolChanges
	}
}

// ToBlock creates the genesis block and writes state of a genesis specification
// to the given database (or discards it if nil).
func (g *Genesis) ToBlock() (*types.Block, *state.IntraBlockState, error) {
	var root common.Hash
	var statedb *state.IntraBlockState
	wg := sync.WaitGroup{}
	wg.Add(1)
	go func() { // we may run inside write tx, can't open 2nd write tx in same goroutine
		defer wg.Done()
		tmpDB := mdbx.NewMDBX(log.New()).InMem().MustOpen()
		defer tmpDB.Close()
		tx, err := tmpDB.BeginRw(context.Background())
		if err != nil {
			panic(err)
		}
		defer tx.Rollback()
		r, w := state.NewDbStateReader(tx), state.NewDbStateWriter(tx, 0)
		statedb = state.New(r)
		for addr, account := range g.Alloc {
			balance, overflow := uint256.FromBig(account.Balance)
			if overflow {
				panic("overflow at genesis allocs")
			}
			statedb.AddBalance(addr, balance)
			statedb.SetCode(addr, account.Code)
			statedb.SetNonce(addr, account.Nonce)
			for key, value := range account.Storage {
				key := key
				val := uint256.NewInt(0).SetBytes(value.Bytes())
				statedb.SetState(addr, &key, *val)
			}

			if len(account.Code) > 0 || len(account.Storage) > 0 {
				statedb.SetIncarnation(addr, 1)
			}
		}
		if err := statedb.FinalizeTx(params.Rules{}, w); err != nil {
			panic(err)
		}
		root, err = trie.CalcRoot("genesis", tx)
		if err != nil {
			panic(err)
		}
	}()
	wg.Wait()
	decodeSeal := func(in []byte) (seal []rlp.RawValue) {
		if len(in) == 0 {
			return nil
		}
		err := rlp.Decode(bytes.NewReader(in), &seal)
		if err != nil {
			panic(err)
		}
		return seal
	}

	head := &types.Header{
		Number:     new(big.Int).SetUint64(g.Number),
		Nonce:      types.EncodeNonce(g.Nonce),
		Time:       g.Timestamp,
		ParentHash: g.ParentHash,
		Extra:      g.ExtraData,
		GasLimit:   g.GasLimit,
		GasUsed:    g.GasUsed,
		Difficulty: g.Difficulty,
		MixDigest:  g.Mixhash,
		Coinbase:   g.Coinbase,
		Root:       root,
		BaseFee:    g.BaseFee,
		Seal:       decodeSeal(g.SealRlp),
		WithSeal:   g.SealRlp != nil,
	}
	if g.GasLimit == 0 {
		head.GasLimit = params.GenesisGasLimit
	}
	if g.Difficulty == nil {
		head.Difficulty = params.GenesisDifficulty
	}
	if g.Config != nil && (g.Config.IsLondon(0)) {
		head.Eip1559 = true
		if g.BaseFee != nil {
			head.BaseFee = g.BaseFee
		} else {
			head.BaseFee = new(big.Int).SetUint64(params.InitialBaseFee)
		}
	}

	return types.NewBlock(head, nil, nil, nil), statedb, nil
}

func (g *Genesis) WriteGenesisState(tx kv.RwTx) (*types.Block, *state.IntraBlockState, error) {
	block, statedb, err := g.ToBlock()
	if err != nil {
		return nil, nil, err
	}
	for addr, account := range g.Alloc {
		if len(account.Code) == 0 && len(account.Storage) > 0 {
			// Special case for weird tests - inaccessible storage
			var b [8]byte
			binary.BigEndian.PutUint64(b[:], state.FirstContractIncarnation)
			if err := tx.Put(kv.IncarnationMap, addr[:], b[:]); err != nil {
				return nil, nil, err
			}
		}
	}

	if block.Number().Sign() != 0 {
		return nil, statedb, fmt.Errorf("can't commit genesis block with number > 0")
	}

	blockWriter := state.NewPlainStateWriter(tx, tx, 0)

	if err := statedb.CommitBlock(params.Rules{}, blockWriter); err != nil {
		return nil, statedb, fmt.Errorf("cannot write state: %w", err)
	}
	if err := blockWriter.WriteChangeSets(); err != nil {
		return nil, statedb, fmt.Errorf("cannot write change sets: %w", err)
	}
	if err := blockWriter.WriteHistory(); err != nil {
		return nil, statedb, fmt.Errorf("cannot write history: %w", err)
	}
	return block, statedb, nil
}

func (g *Genesis) MustWrite(tx kv.RwTx, history bool) (*types.Block, *state.IntraBlockState) {
	b, s, err := g.Write(tx)
	if err != nil {
		panic(err)
	}
	return b, s
}

// Write writes the block and state of a genesis specification to the database.
// The block is committed as the canonical head block.
func (g *Genesis) Write(tx kv.RwTx) (*types.Block, *state.IntraBlockState, error) {
	block, statedb, err2 := g.WriteGenesisState(tx)
	if err2 != nil {
		return block, statedb, err2
	}
	config := g.Config
	if config == nil {
		config = params.AllEthashProtocolChanges
	}
	if err := config.CheckConfigForkOrder(); err != nil {
		return nil, nil, err
	}
	if err := rawdb.WriteTd(tx, block.Hash(), block.NumberU64(), g.Difficulty); err != nil {
		return nil, nil, err
	}
	if err := rawdb.WriteBlock(tx, block); err != nil {
		return nil, nil, err
	}
	if err := rawdb.WriteReceipts(tx, block.NumberU64(), nil); err != nil {
		return nil, nil, err
	}

	if err := rawdb.WriteCanonicalHash(tx, block.Hash(), block.NumberU64()); err != nil {
		return nil, nil, err
	}

	rawdb.WriteHeadBlockHash(tx, block.Hash())
	if err := rawdb.WriteHeadHeaderHash(tx, block.Hash()); err != nil {
		return nil, nil, err
	}
	if err := rawdb.WriteChainConfig(tx, block.Hash(), config); err != nil {
		return nil, nil, err
	}
	return block, statedb, nil
}

// MustCommit writes the genesis block and state to db, panicking on error.
// The block is committed as the canonical head block.
func (g *Genesis) MustCommit(db kv.RwDB) *types.Block {
	tx, err := db.BeginRw(context.Background())
	if err != nil {
		panic(err)
	}
	defer tx.Rollback()
	block, _ := g.MustWrite(tx, true)
	err = tx.Commit()
	if err != nil {
		panic(err)
	}
	return block
}

// GenesisBlockForTesting creates and writes a block in which addr has the given wei balance.
func GenesisBlockForTesting(db kv.RwDB, addr common.Address, balance *big.Int) *types.Block {
	g := Genesis{Alloc: GenesisAlloc{addr: {Balance: balance}}, Config: params.TestChainConfig}
	block := g.MustCommit(db)
	return block
}

type GenAccount struct {
	Addr    common.Address
	Balance *big.Int
}

func GenesisWithAccounts(db kv.RwDB, accs []GenAccount) *types.Block {
	g := Genesis{Config: params.TestChainConfig}
	allocs := make(map[common.Address]GenesisAccount)
	for _, acc := range accs {
		allocs[acc.Addr] = GenesisAccount{Balance: acc.Balance}
	}
	g.Alloc = allocs
	block := g.MustCommit(db)
	return block
}

// DefaultGenesisBlock returns the Ethereum main net genesis block.
func DefaultGenesisBlock() *Genesis {
	return &Genesis{
		Config:     params.MainnetChainConfig,
		Nonce:      66,
		ExtraData:  hexutil.MustDecode("0x11bbe8db4e347b4e8c937c1c8370e4b5ed33adb3db69cbdb7a38e1e50b1b82fa"),
		GasLimit:   5000,
		Difficulty: big.NewInt(17179869184),
		Alloc:      readPrealloc("allocs/mainnet.json"),
	}
}

// DefaultRopstenGenesisBlock returns the Ropsten network genesis block.
func DefaultRopstenGenesisBlock() *Genesis {
	return &Genesis{
		Config:     params.RopstenChainConfig,
		Nonce:      66,
		ExtraData:  hexutil.MustDecode("0x3535353535353535353535353535353535353535353535353535353535353535"),
		GasLimit:   16777216,
		Difficulty: big.NewInt(1048576),
		Alloc:      readPrealloc("allocs/ropsten.json"),
	}
}

// DefaultRinkebyGenesisBlock returns the Rinkeby network genesis block.
func DefaultRinkebyGenesisBlock() *Genesis {
	return &Genesis{
		Config:     params.RinkebyChainConfig,
		Timestamp:  1492009146,
		ExtraData:  hexutil.MustDecode("0x52657370656374206d7920617574686f7269746168207e452e436172746d616e42eb768f2244c8811c63729a21a3569731535f067ffc57839b00206d1ad20c69a1981b489f772031b279182d99e65703f0076e4812653aab85fca0f00000000000000000000000000000000000000000000000000000000000000000000000000000000000000000000000000000000000000000000000000000000000"),
		GasLimit:   4700000,
		Difficulty: big.NewInt(1),
		Alloc:      readPrealloc("allocs/rinkeby.json"),
	}
}

// DefaultGoerliGenesisBlock returns the Görli network genesis block.
func DefaultGoerliGenesisBlock() *Genesis {
	return &Genesis{
		Config:     params.GoerliChainConfig,
		Timestamp:  1548854791,
		ExtraData:  hexutil.MustDecode("0x22466c6578692069732061207468696e6722202d204166726900000000000000e0a2bd4258d2768837baa26a28fe71dc079f84c70000000000000000000000000000000000000000000000000000000000000000000000000000000000000000000000000000000000000000000000000000000000"),
		GasLimit:   10485760,
		Difficulty: big.NewInt(1),
		Alloc:      readPrealloc("allocs/goerli.json"),
	}
}

func DefaultErigonGenesisBlock() *Genesis {
	return &Genesis{
		Config:     params.ErigonChainConfig,
		Nonce:      66,
		ExtraData:  hexutil.MustDecode("0x3535353535353535353535353535353535353535353535353535353535353535"),
		GasLimit:   1000000000,
		Difficulty: big.NewInt(1048576),
		Alloc:      readPrealloc("allocs/erigonmine.json"),
	}
}

func DefaultSokolGenesisBlock() *Genesis {
	/*
		header rlp: f9020da00000000000000000000000000000000000000000000000000000000000000000a01dcc4de8dec75d7aab85b567b6ccd41ad312451b948a7413f0a142fd40d49347940000000000000000000000000000000000000000a0fad4af258fd11939fae0c6c6eec9d340b1caac0b0196fd9a1bc3f489c5bf00b3a056e81f171bcc55a6ff8345e692c0f86e5b48e01b996cadc001622fb5e363b421a056e81f171bcc55a6ff8345e692c0f86e5b48e01b996cadc001622fb5e363b421b9010000000000000000000000000000000000000000000000000000000000000000000000000000000000000000000000000000000000000000000000000000000000000000000000000000000000000000000000000000000000000000000000000000000000000000000000000000000000000000000000000000000000000000000000000000000000000000000000000000000000000000000000000000000000000000000000000000000000000000000000000000000000000000000000000000000000000000000000000000000000000000000000000000000000000000000000000000000000000000000000000000000000000000000000000000000000830200008083663be080808080b8410000000000000000000000000000000000000000000000000000000000000000000000000000000000000000000000000000000000000000000000000000000000
	*/
	sealRlp, err := rlp.EncodeToBytes([][]byte{
		common.FromHex(""),
		common.FromHex("0x0000000000000000000000000000000000000000000000000000000000000000000000000000000000000000000000000000000000000000000000000000000000"),
	})
	if err != nil {
		panic(err)
	}
	return &Genesis{
		Config:     params.SokolChainConfig,
		Timestamp:  0x0,
		SealRlp:    sealRlp,
		GasLimit:   0x663BE0,
		Difficulty: big.NewInt(0x20000),
		Alloc:      readPrealloc("allocs/sokol.json"),
	}
}

func DefaultKovanGenesisBlock() *Genesis {
	sealRlp, err := rlp.EncodeToBytes([][]byte{
		common.FromHex(""),
		common.FromHex("0x0000000000000000000000000000000000000000000000000000000000000000000000000000000000000000000000000000000000000000000000000000000000"),
	})
	if err != nil {
		panic(err)
	}
	return &Genesis{
		Config:     params.KovanChainConfig,
		Timestamp:  0x0,
		SealRlp:    sealRlp,
		GasLimit:   0x5B8D80,
		Difficulty: big.NewInt(0x20000),
		Alloc:      readPrealloc("allocs/kovan.json"),
	}
}

<<<<<<< HEAD
func DefaultBSCMainnetGenesisBlock() *Genesis {
	return &Genesis{
		Config:     params.BSCMainnetChainConfig,
		Timestamp:  0x5e9da7ce,
		ExtraData:  hexutil.MustDecode("0x00000000000000000000000000000000000000000000000000000000000000002a7cdd959bfe8d9487b2a43b33565295a698f7e26488aa4d1955ee33403f8ccb1d4de5fb97c7ade29ef9f4360c606c7ab4db26b016007d3ad0ab86a0ee01c3b1283aa067c58eab4709f85e99d46de5fe685b1ded8013785d6623cc18d214320b6bb6475978f3adfc719c99674c072166708589033e2d9afec2be4ec20253b8642161bc3f444f53679c1f3d472f7be8361c80a4c1e7e9aaf001d0877f1cfde218ce2fd7544e0b2cc94692d4a704debef7bcb61328b8f7166496996a7da21cf1f1b04d9b3e26a3d0772d4c407bbe49438ed859fe965b140dcf1aab71a96bbad7cf34b5fa511d8e963dbba288b1960e75d64430b3230294d12c6ab2aac5c2cd68e80b16b581ea0a6e3c511bbd10f4519ece37dc24887e11b55d7ae2f5b9e386cd1b50a4550696d957cb4900f03a82012708dafc9e1b880fd083b32182b869be8e0922b81f8e175ffde54d797fe11eb03f9e3bf75f1d68bf0b8b6fb4e317a0f9d6f03eaf8ce6675bc60d8c4d90829ce8f72d0163c1d5cf348a862d55063035e7a025f4da968de7e4d7e4004197917f4070f1d6caa02bbebaebb5d7e581e4b66559e635f805ff0000000000000000000000000000000000000000000000000000000000000000000000000000000000000000000000000000000000000000000000000000000000"),
		GasLimit:   40000000,
		Difficulty: big.NewInt(1),
		Mixhash:    common.HexToHash("0x0000000000000000000000000000000000000000000000000000000000000000"), // todo
		Coinbase:   common.HexToAddress("0xffffFFFfFFffffffffffffffFfFFFfffFFFfFFfE"), // todo
		Alloc:      readPrealloc("allocs/bsc-mainnet.json"),
=======
func DefaultFermionGenesisBlock() *Genesis {
	return &Genesis{
		Config:     params.FermionChainConfig,
		Timestamp:  0x0,
		ExtraData:  hexutil.MustDecode("0x00000000000000000000000000000000000000000000000000000000000000003a03f6d88437328ce8623ef5e80c67383704ebc13ec60da1858ec7fa8edd0dc736611dba9ab4399942d5d120ad9c1692c5fa72dca20657254bbaa08d0000000000000000000000000000000000000000000000000000000000000000000000000000000000000000000000000000000000000000000000000000000000"),
		GasLimit:   0x5B8D80,
		Difficulty: big.NewInt(0x20000),
		Alloc:      readPrealloc("allocs/fermion.json"),
>>>>>>> 2a08dbd3
	}
}

// Pre-calculated version of:
//    DevnetSignPrivateKey = crypto.HexToECDSA(sha256.Sum256([]byte("erigon devnet key")))
//    DevnetEtherbase=crypto.PubkeyToAddress(DevnetSignPrivateKey.PublicKey)
var DevnetSignPrivateKey, _ = crypto.HexToECDSA("26e86e45f6fc45ec6e2ecd128cec80fa1d1505e5507dcd2ae58c3130a7a97b48")
var DevnetEtherbase = common.HexToAddress("67b1d87101671b127f5f8714789c7192f7ad340e")

// DeveloperGenesisBlock returns the 'geth --dev' genesis block.
func DeveloperGenesisBlock(period uint64, faucet common.Address) *Genesis {
	// Override the default period to the user requested one
	config := *params.AllCliqueProtocolChanges
	config.Clique.Period = period

	// Assemble and return the genesis with the precompiles and faucet pre-funded
	return &Genesis{
		Config:     &config,
		ExtraData:  append(append(make([]byte, 32), faucet[:]...), make([]byte, crypto.SignatureLength)...),
		GasLimit:   11500000,
		Difficulty: big.NewInt(1),
		Alloc: map[common.Address]GenesisAccount{
			common.BytesToAddress([]byte{1}): {Balance: big.NewInt(1)}, // ECRecover
			common.BytesToAddress([]byte{2}): {Balance: big.NewInt(1)}, // SHA256
			common.BytesToAddress([]byte{3}): {Balance: big.NewInt(1)}, // RIPEMD
			common.BytesToAddress([]byte{4}): {Balance: big.NewInt(1)}, // Identity
			common.BytesToAddress([]byte{5}): {Balance: big.NewInt(1)}, // ModExp
			common.BytesToAddress([]byte{6}): {Balance: big.NewInt(1)}, // ECAdd
			common.BytesToAddress([]byte{7}): {Balance: big.NewInt(1)}, // ECScalarMul
			common.BytesToAddress([]byte{8}): {Balance: big.NewInt(1)}, // ECPairing
			common.BytesToAddress([]byte{9}): {Balance: big.NewInt(1)}, // BLAKE2b
			faucet:                           {Balance: new(big.Int).Sub(new(big.Int).Lsh(big.NewInt(1), 256), big.NewInt(9))},
		},
	}
}

func readPrealloc(filename string) GenesisAlloc {
	f, err := allocs.Open(filename)
	if err != nil {
		panic(fmt.Sprintf("Could not open genesis preallocation for %s: %v", filename, err))
	}
	defer f.Close()
	decoder := json.NewDecoder(f)
	ga := make(GenesisAlloc)
	err = decoder.Decode(&ga)
	if err != nil {
		panic(fmt.Sprintf("Could not parse genesis preallocation for %s: %v", filename, err))
	}
	return ga
}<|MERGE_RESOLUTION|>--- conflicted
+++ resolved
@@ -634,7 +634,6 @@
 	}
 }
 
-<<<<<<< HEAD
 func DefaultBSCMainnetGenesisBlock() *Genesis {
 	return &Genesis{
 		Config:     params.BSCMainnetChainConfig,
@@ -645,7 +644,9 @@
 		Mixhash:    common.HexToHash("0x0000000000000000000000000000000000000000000000000000000000000000"), // todo
 		Coinbase:   common.HexToAddress("0xffffFFFfFFffffffffffffffFfFFFfffFFFfFFfE"), // todo
 		Alloc:      readPrealloc("allocs/bsc-mainnet.json"),
-=======
+	}
+}
+
 func DefaultFermionGenesisBlock() *Genesis {
 	return &Genesis{
 		Config:     params.FermionChainConfig,
@@ -654,7 +655,6 @@
 		GasLimit:   0x5B8D80,
 		Difficulty: big.NewInt(0x20000),
 		Alloc:      readPrealloc("allocs/fermion.json"),
->>>>>>> 2a08dbd3
 	}
 }
 
