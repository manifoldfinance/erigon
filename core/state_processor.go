// Copyright 2019 The go-ethereum Authors
// This file is part of the go-ethereum library.
//
// The go-ethereum library is free software: you can redistribute it and/or modify
// it under the terms of the GNU Lesser General Public License as published by
// the Free Software Foundation, either version 3 of the License, or
// (at your option) any later version.
//
// The go-ethereum library is distributed in the hope that it will be useful,
// but WITHOUT ANY WARRANTY; without even the implied warranty of
// MERCHANTABILITY or FITNESS FOR A PARTICULAR PURPOSE. See the
// GNU Lesser General Public License for more details.
//
// You should have received a copy of the GNU Lesser General Public License
// along with the go-ethereum library. If not, see <http://www.gnu.org/licenses/>.

package core

import (
	"fmt"

	"github.com/ledgerwatch/erigon/common"
	"github.com/ledgerwatch/erigon/common/math"
	"github.com/ledgerwatch/erigon/consensus"
	"github.com/ledgerwatch/erigon/core/state"
	"github.com/ledgerwatch/erigon/core/types"
	"github.com/ledgerwatch/erigon/core/vm"
	"github.com/ledgerwatch/erigon/crypto"
	"github.com/ledgerwatch/erigon/params"
)

// StructLogRes stores a structured log emitted by the EVM while replaying a
// transaction in debug mode
type StructLogRes struct {
	Pc      uint64             `json:"pc"`
	Op      string             `json:"op"`
	Gas     uint64             `json:"gas"`
	GasCost uint64             `json:"gasCost"`
	Depth   int                `json:"depth"`
	Error   error              `json:"error,omitempty"`
	Stack   *[]string          `json:"stack,omitempty"`
	Memory  *[]string          `json:"memory,omitempty"`
	Storage *map[string]string `json:"storage,omitempty"`
}

// FormatLogs formats EVM returned structured logs for json output
func FormatLogs(logs []vm.StructLog) []StructLogRes {
	formatted := make([]StructLogRes, len(logs))
	for index, trace := range logs {
		formatted[index] = StructLogRes{
			Pc:      trace.Pc,
			Op:      trace.Op.String(),
			Gas:     trace.Gas,
			GasCost: trace.GasCost,
			Depth:   trace.Depth,
			Error:   trace.Err,
		}
		if trace.Stack != nil {
			stack := make([]string, len(trace.Stack))
			for i, stackValue := range trace.Stack {
				stack[i] = fmt.Sprintf("%x", math.PaddedBigBytes(stackValue, 32))
			}
			formatted[index].Stack = &stack
		}
		if trace.Memory != nil {
			memory := make([]string, 0, (len(trace.Memory)+31)/32)
			for i := 0; i+32 <= len(trace.Memory); i += 32 {
				memory = append(memory, fmt.Sprintf("%x", trace.Memory[i:i+32]))
			}
			formatted[index].Memory = &memory
		}
		if trace.Storage != nil {
			storage := make(map[string]string)
			for i, storageValue := range trace.Storage {
				storage[fmt.Sprintf("%x", i)] = fmt.Sprintf("%x", storageValue)
			}
			formatted[index].Storage = &storage
		}
	}
	return formatted
}

// applyTransaction attempts to apply a transaction to the given state database
// and uses the input parameters for its environment. It returns the receipt
// for the transaction, gas used and an error if the transaction failed,
// indicating the block was invalid.
func applyTransaction(ctx context.Context, config *params.ChainConfig, gp *GasPool, statedb *state.IntraBlockState, stateWriter state.StateWriter, header *types.Header, tx types.Transaction, usedGas *uint64, evm *vm.EVM, cfg vm.Config) (*types.Receipt, []byte, error) {
	msg, err := tx.AsMessage(*types.MakeSigner(config, header.Number.Uint64()), header.BaseFee)
	if err != nil {
		return nil, nil, err
	}

	txContext := NewEVMTxContext(msg)
	if cfg.TraceJumpDest {
		txContext.TxHash = tx.Hash()
	}

	// Update the evm with the new transaction context.
	evm.Reset(txContext, statedb)

	result, err := ApplyMessage(evm, msg, gp, true /* refunds */, false /* gasBailout */)
	if err != nil {
		return nil, nil, err
	}
	// Update the state with pending changes
	if err = statedb.FinalizeTx(evm.ChainRules, stateWriter); err != nil {
		return nil, nil, err
	}

	*usedGas += result.UsedGas

	// Set the receipt logs and create the bloom filter.
	// based on the eip phase, we're passing whether the root touch-delete accounts.
	var receipt *types.Receipt
	if !cfg.NoReceipts {
		// by the tx.
		receipt = &types.Receipt{Type: tx.Type(), CumulativeGasUsed: *usedGas}
		if result.Failed() {
			receipt.Status = types.ReceiptStatusFailed
		} else {
			receipt.Status = types.ReceiptStatusSuccessful
		}
		receipt.TxHash = tx.Hash()
		receipt.GasUsed = result.UsedGas
		// if the transaction created a contract, store the creation address in the receipt.
		if msg.To() == nil {
			receipt.ContractAddress = crypto.CreateAddress(evm.TxContext.Origin, tx.GetNonce())
		}
		// Set the receipt logs and create a bloom for filtering
		receipt.Logs = statedb.GetLogs(tx.Hash())
		receipt.Bloom = types.CreateBloom(types.Receipts{receipt})
		receipt.BlockNumber = header.Number
		receipt.TransactionIndex = uint(statedb.TxIndex())
	}
	return receipt, result.ReturnData, err
}

// ApplyTransaction attempts to apply a transaction to the given state database
// and uses the input parameters for its environment. It returns the receipt
// for the transaction, gas used and an error if the transaction failed,
// indicating the block was invalid.
func ApplyTransaction(config *params.ChainConfig, getHeader func(hash common.Hash, number uint64) *types.Header, engine consensus.Engine, author *common.Address, gp *GasPool, ibs *state.IntraBlockState, stateWriter state.StateWriter, header *types.Header, tx types.Transaction, usedGas *uint64, cfg vm.Config, checkTEVM func(contractHash common.Hash) (bool, error)) (*types.Receipt, []byte, error) {
	// Create a new context to be used in the EVM environment
	blockContext := NewEVMBlockContext(header, getHeader, engine, author, checkTEVM)
	vmenv := vm.NewEVM(blockContext, vm.TxContext{}, ibs, config, cfg)
<<<<<<< HEAD
	ctx := config.WithEIPsFlags(context.Background(), header.Number.Uint64())
=======
>>>>>>> ea5abbe0
	// Add addresses to access list if applicable
	// about the transaction and calling mechanisms.
	cfg.SkipAnalysis = SkipAnalysis(config, header.Number.Uint64())

	return applyTransaction(ctx, config, gp, ibs, stateWriter, header, tx, usedGas, vmenv, cfg)
}<|MERGE_RESOLUTION|>--- conflicted
+++ resolved
@@ -84,7 +84,7 @@
 // and uses the input parameters for its environment. It returns the receipt
 // for the transaction, gas used and an error if the transaction failed,
 // indicating the block was invalid.
-func applyTransaction(ctx context.Context, config *params.ChainConfig, gp *GasPool, statedb *state.IntraBlockState, stateWriter state.StateWriter, header *types.Header, tx types.Transaction, usedGas *uint64, evm *vm.EVM, cfg vm.Config) (*types.Receipt, []byte, error) {
+func applyTransaction(config *params.ChainConfig, gp *GasPool, statedb *state.IntraBlockState, stateWriter state.StateWriter, header *types.Header, tx types.Transaction, usedGas *uint64, evm *vm.EVM, cfg vm.Config) (*types.Receipt, []byte, error) {
 	msg, err := tx.AsMessage(*types.MakeSigner(config, header.Number.Uint64()), header.BaseFee)
 	if err != nil {
 		return nil, nil, err
@@ -143,13 +143,9 @@
 	// Create a new context to be used in the EVM environment
 	blockContext := NewEVMBlockContext(header, getHeader, engine, author, checkTEVM)
 	vmenv := vm.NewEVM(blockContext, vm.TxContext{}, ibs, config, cfg)
-<<<<<<< HEAD
-	ctx := config.WithEIPsFlags(context.Background(), header.Number.Uint64())
-=======
->>>>>>> ea5abbe0
 	// Add addresses to access list if applicable
 	// about the transaction and calling mechanisms.
 	cfg.SkipAnalysis = SkipAnalysis(config, header.Number.Uint64())
 
-	return applyTransaction(ctx, config, gp, ibs, stateWriter, header, tx, usedGas, vmenv, cfg)
+	return applyTransaction(config, gp, ibs, stateWriter, header, tx, usedGas, vmenv, cfg)
 }