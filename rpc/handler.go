--- conflicted
+++ resolved
@@ -17,19 +17,19 @@
 package rpc
 
 import (
-	"bytes"
-	"context"
-	"encoding/json"
-	"reflect"
-	"strconv"
-	"strings"
-	"sync"
-	"time"
-
-	"github.com/ledgerwatch/erigon/common/gopool"
-
-	jsoniter "github.com/json-iterator/go"
-	"github.com/ledgerwatch/log/v3"
+    "bytes"
+    "context"
+    "encoding/json"
+    "reflect"
+    "strconv"
+    "strings"
+    "sync"
+    "time"
+
+    "github.com/ledgerwatch/erigon/common/gopool"
+
+    jsoniter "github.com/json-iterator/go"
+    "github.com/ledgerwatch/log/v3"
 )
 
 // handler handles JSON-RPC messages. There is one handler per connection. Note that
@@ -54,509 +54,470 @@
 //    }
 //
 type handler struct {
-	reg            *serviceRegistry
-	unsubscribeCb  *callback
-	idgen          func() ID                      // subscription ID generator
-	respWait       map[string]*requestOp          // active client requests
-	clientSubs     map[string]*ClientSubscription // active client subscriptions
-	callWG         sync.WaitGroup                 // pending call goroutines
-	rootCtx        context.Context                // canceled by close()
-	cancelRoot     func()                         // cancel function for rootCtx
-	conn           jsonWriter                     // where responses will be sent
-	log            log.Logger
-	allowSubscribe bool
-
-	allowList AllowList // a list of explicitly allowed methods, if empty -- everything is allowed
-
-	subLock             sync.Mutex
-	serverSubs          map[ID]*Subscription
-	maxBatchConcurrency uint
+    reg            *serviceRegistry
+    unsubscribeCb  *callback
+    idgen          func() ID                      // subscription ID generator
+    respWait       map[string]*requestOp          // active client requests
+    clientSubs     map[string]*ClientSubscription // active client subscriptions
+    callWG         sync.WaitGroup                 // pending call goroutines
+    rootCtx        context.Context                // canceled by close()
+    cancelRoot     func()                         // cancel function for rootCtx
+    conn           jsonWriter                     // where responses will be sent
+    log            log.Logger
+    allowSubscribe bool
+
+    allowList AllowList // a list of explicitly allowed methods, if empty -- everything is allowed
+
+    subLock             sync.Mutex
+    serverSubs          map[ID]*Subscription
+    maxBatchConcurrency uint
 }
 
 type callProc struct {
-	ctx       context.Context
-	notifiers []*Notifier
+    ctx       context.Context
+    notifiers []*Notifier
 }
 
 func newHandler(connCtx context.Context, conn jsonWriter, idgen func() ID, reg *serviceRegistry, allowList AllowList, maxBatchConcurrency uint) *handler {
-	rootCtx, cancelRoot := context.WithCancel(connCtx)
-	h := &handler{
-		reg:            reg,
-		idgen:          idgen,
-		conn:           conn,
-		respWait:       make(map[string]*requestOp),
-		clientSubs:     make(map[string]*ClientSubscription),
-		rootCtx:        rootCtx,
-		cancelRoot:     cancelRoot,
-		allowSubscribe: true,
-		serverSubs:     make(map[ID]*Subscription),
-		log:            log.Root(),
-		allowList:      allowList,
-
-		maxBatchConcurrency: maxBatchConcurrency,
-	}
-	if conn.remoteAddr() != "" {
-		h.log = h.log.New("conn", conn.remoteAddr())
-	}
-	h.unsubscribeCb = newCallback(reflect.Value{}, reflect.ValueOf(h.unsubscribe), "unsubscribe")
-	return h
+    rootCtx, cancelRoot := context.WithCancel(connCtx)
+    h := &handler{
+        reg:            reg,
+        idgen:          idgen,
+        conn:           conn,
+        respWait:       make(map[string]*requestOp),
+        clientSubs:     make(map[string]*ClientSubscription),
+        rootCtx:        rootCtx,
+        cancelRoot:     cancelRoot,
+        allowSubscribe: true,
+        serverSubs:     make(map[ID]*Subscription),
+        log:            log.Root(),
+        allowList:      allowList,
+
+        maxBatchConcurrency: maxBatchConcurrency,
+    }
+    if conn.remoteAddr() != "" {
+        h.log = h.log.New("conn", conn.remoteAddr())
+    }
+    h.unsubscribeCb = newCallback(reflect.Value{}, reflect.ValueOf(h.unsubscribe), "unsubscribe")
+    return h
 }
 
 // handleBatch executes all messages in a batch and returns the responses.
-<<<<<<< HEAD
 func (h *handler) handleBatch(ctx context.Context, msgs []*jsonrpcMessage, stream *jsoniter.Stream) {
-	needWriteStream := false
-	if stream == nil {
-		stream = jsoniter.NewStream(jsoniter.ConfigDefault, nil, 4096)
-		needWriteStream = true
-	}
-
-=======
-func (h *handler) handleBatch(msgs []*jsonrpcMessage, stream *jsoniter.Stream) {
->>>>>>> 70ff9bb0
-	// Emit error response for empty batches:
-	if len(msgs) == 0 {
-		h.startCallProc(func(cp *callProc) {
-			h.conn.writeJSON(cp.ctx, errorMessage(&invalidRequestError{"empty batch"}))
-		})
-		return
-	}
-
-	// Handle non-call messages first:
-	calls := make([]*jsonrpcMessage, 0, len(msgs))
-	for _, msg := range msgs {
-		if handled := h.handleImmediate(msg); !handled {
-			calls = append(calls, msg)
-		}
-	}
-	if len(calls) == 0 {
-		return
-	}
-	// Process calls on a goroutine because they may block indefinitely:
-	h.startCallProc(func(cp *callProc) {
-		// All goroutines will place results right to this array. Because requests order must match reply orders.
-		answersWithNils := make([]interface{}, len(msgs))
-		// Bounded parallelism pattern explanation https://blog.golang.org/pipelines#TOC_9.
-		boundedConcurrency := make(chan struct{}, h.maxBatchConcurrency)
-		defer close(boundedConcurrency)
-		wg := sync.WaitGroup{}
-		wg.Add(len(msgs))
-		for i := range calls {
-<<<<<<< HEAD
-			if calls[i].isSubscribe() {
-				// Force subscribe call to work in non-streaming mode
-				response := h.handleCallMsg(cp, ctx, calls[i], nil)
-				if response != nil {
-					b, _ := json.Marshal(response)
-					writeToStream(b)
-				}
-			}
-=======
->>>>>>> 70ff9bb0
-			boundedConcurrency <- struct{}{}
-			go func(i int) {
-				defer func() {
-					wg.Done()
-					<-boundedConcurrency
-				}()
-<<<<<<< HEAD
-				cb := h.reg.callback(calls[i].Method)
-				var response *jsonrpcMessage
-				if cb != nil && cb.streamable { // cb == nil: means no such method and this case is thread-safe
-					batchStream := jsoniter.NewStream(jsoniter.ConfigDefault, nil, 4096)
-					response = h.handleCallMsg(cp, ctx, calls[i], batchStream)
-					if response == nil {
-						writeToStream(batchStream.Buffer())
-					}
-				} else {
-					response = h.handleCallMsg(cp, ctx, calls[i], stream)
-=======
-
-				select {
-				case <-cp.ctx.Done():
-					return
-				default:
-				}
-
-				buf := bytes.NewBuffer(nil)
-				stream := jsoniter.NewStream(jsoniter.ConfigDefault, buf, 4096)
-				if res := h.handleCallMsg(cp, calls[i], stream); res != nil {
-					answersWithNils[i] = res
->>>>>>> 70ff9bb0
-				}
-				_ = stream.Flush()
-				if buf.Len() > 0 && answersWithNils[i] == nil {
-					answersWithNils[i] = json.RawMessage(buf.Bytes())
-				}
-			}(i)
-		}
-		wg.Wait()
-		answers := make([]interface{}, 0, len(msgs))
-		for _, answer := range answersWithNils {
-			if answer != nil {
-				answers = append(answers, answer)
-			}
-		}
-		h.addSubscriptions(cp.notifiers)
-		if len(answers) > 0 {
-			h.conn.writeJSON(cp.ctx, answers)
-		}
-		for _, n := range cp.notifiers {
-			n.activate()
-		}
-	})
-}
-
+    // Emit error response for empty batches:
+    if len(msgs) == 0 {
+        h.startCallProc(func(cp *callProc) {
+            h.conn.writeJSON(cp.ctx, errorMessage(&invalidRequestError{"empty batch"}))
+        })
+        return
+    }
+
+    // Handle non-call messages first:
+    calls := make([]*jsonrpcMessage, 0, len(msgs))
+    for _, msg := range msgs {
+        if handled := h.handleImmediate(msg); !handled {
+            calls = append(calls, msg)
+        }
+    }
+    if len(calls) == 0 {
+        return
+    }
+    // Process calls on a goroutine because they may block indefinitely:
+    h.startCallProc(func(cp *callProc) {
+        // All goroutines will place results right to this array. Because requests order must match reply orders.
+        answersWithNils := make([]interface{}, len(msgs))
+        // Bounded parallelism pattern explanation https://blog.golang.org/pipelines#TOC_9.
+        boundedConcurrency := make(chan struct{}, h.maxBatchConcurrency)
+        defer close(boundedConcurrency)
+        wg := sync.WaitGroup{}
+        wg.Add(len(msgs))
+        for i := range calls {
+            boundedConcurrency <- struct{}{}
+            go func(i int) {
+                defer func() {
+                    wg.Done()
+                    <-boundedConcurrency
+                }()
+
+                select {
+                case <-cp.ctx.Done():
+                    return
+                default:
+                }
+
+                buf := bytes.NewBuffer(nil)
+                stream := jsoniter.NewStream(jsoniter.ConfigDefault, buf, 4096)
+                if res := h.handleCallMsg(cp, ctx, calls[i], stream); res != nil {
+                    answersWithNils[i] = res
+                }
+                _ = stream.Flush()
+                if buf.Len() > 0 && answersWithNils[i] == nil {
+                    answersWithNils[i] = json.RawMessage(buf.Bytes())
+                }
+            }(i)
+        }
+        wg.Wait()
+        answers := make([]interface{}, 0, len(msgs))
+        for _, answer := range answersWithNils {
+            if answer != nil {
+                answers = append(answers, answer)
+            }
+        }
+        h.addSubscriptions(cp.notifiers)
+        if len(answers) > 0 {
+            h.conn.writeJSON(cp.ctx, answers)
+        }
+        for _, n := range cp.notifiers {
+            n.activate()
+        }
+    })
+}
 // handleMsg handles a single message.
 func (h *handler) handleMsg(ctx context.Context, msg *jsonrpcMessage, stream *jsoniter.Stream) {
-	if ok := h.handleImmediate(msg); ok {
-		return
-	}
-	h.startCallProc(func(cp *callProc) {
-		needWriteStream := false
-		if stream == nil {
-			stream = jsoniter.NewStream(jsoniter.ConfigDefault, nil, 4096)
-			needWriteStream = true
-		}
-		answer := h.handleCallMsg(cp, ctx, msg, stream)
-		h.addSubscriptions(cp.notifiers)
-		if answer != nil {
-			buffer, _ := json.Marshal(answer)
-			stream.Write(json.RawMessage(buffer))
-		}
-		if needWriteStream {
-			h.conn.writeJSON(cp.ctx, json.RawMessage(stream.Buffer()))
-		} else {
-			stream.Write([]byte("\n"))
-		}
-		for _, n := range cp.notifiers {
-			n.activate()
-		}
-	})
+    if ok := h.handleImmediate(msg); ok {
+        return
+    }
+    h.startCallProc(func(cp *callProc) {
+        needWriteStream := false
+        if stream == nil {
+            stream = jsoniter.NewStream(jsoniter.ConfigDefault, nil, 4096)
+            needWriteStream = true
+        }
+        answer := h.handleCallMsg(cp, ctx, msg, stream)
+        h.addSubscriptions(cp.notifiers)
+        if answer != nil {
+            buffer, _ := json.Marshal(answer)
+            stream.Write(json.RawMessage(buffer))
+        }
+        if needWriteStream {
+            h.conn.writeJSON(cp.ctx, json.RawMessage(stream.Buffer()))
+        } else {
+            stream.Write([]byte("\n"))
+        }
+        for _, n := range cp.notifiers {
+            n.activate()
+        }
+    })
 }
 
 // close cancels all requests except for inflightReq and waits for
 // call goroutines to shut down.
 func (h *handler) close(err error, inflightReq *requestOp) {
-	h.cancelAllRequests(err, inflightReq)
-	h.callWG.Wait()
-	h.cancelRoot()
-	h.cancelServerSubscriptions(err)
+    h.cancelAllRequests(err, inflightReq)
+    h.callWG.Wait()
+    h.cancelRoot()
+    h.cancelServerSubscriptions(err)
 }
 
 // addRequestOp registers a request operation.
 func (h *handler) addRequestOp(op *requestOp) {
-	for _, id := range op.ids {
-		h.respWait[string(id)] = op
-	}
+    for _, id := range op.ids {
+        h.respWait[string(id)] = op
+    }
 }
 
 // removeRequestOps stops waiting for the given request IDs.
 func (h *handler) removeRequestOp(op *requestOp) {
-	for _, id := range op.ids {
-		delete(h.respWait, string(id))
-	}
+    for _, id := range op.ids {
+        delete(h.respWait, string(id))
+    }
 }
 
 // cancelAllRequests unblocks and removes pending requests and active subscriptions.
 func (h *handler) cancelAllRequests(err error, inflightReq *requestOp) {
-	didClose := make(map[*requestOp]bool)
-	if inflightReq != nil {
-		didClose[inflightReq] = true
-	}
-
-	for id, op := range h.respWait {
-		// Remove the op so that later calls will not close op.resp again.
-		delete(h.respWait, id)
-
-		if !didClose[op] {
-			op.err = err
-			close(op.resp)
-			didClose[op] = true
-		}
-	}
-	for id, sub := range h.clientSubs {
-		delete(h.clientSubs, id)
-		sub.quitWithError(false, err)
-	}
+    didClose := make(map[*requestOp]bool)
+    if inflightReq != nil {
+        didClose[inflightReq] = true
+    }
+
+    for id, op := range h.respWait {
+        // Remove the op so that later calls will not close op.resp again.
+        delete(h.respWait, id)
+
+        if !didClose[op] {
+            op.err = err
+            close(op.resp)
+            didClose[op] = true
+        }
+    }
+    for id, sub := range h.clientSubs {
+        delete(h.clientSubs, id)
+        sub.quitWithError(false, err)
+    }
 }
 
 func (h *handler) addSubscriptions(nn []*Notifier) {
-	h.subLock.Lock()
-	defer h.subLock.Unlock()
-
-	for _, n := range nn {
-		if sub := n.takeSubscription(); sub != nil {
-			h.serverSubs[sub.ID] = sub
-		}
-	}
+    h.subLock.Lock()
+    defer h.subLock.Unlock()
+
+    for _, n := range nn {
+        if sub := n.takeSubscription(); sub != nil {
+            h.serverSubs[sub.ID] = sub
+        }
+    }
 }
 
 // cancelServerSubscriptions removes all subscriptions and closes their error channels.
 func (h *handler) cancelServerSubscriptions(err error) {
-	h.subLock.Lock()
-	defer h.subLock.Unlock()
-
-	for id, s := range h.serverSubs {
-		s.err <- err
-		close(s.err)
-		delete(h.serverSubs, id)
-	}
+    h.subLock.Lock()
+    defer h.subLock.Unlock()
+
+    for id, s := range h.serverSubs {
+        s.err <- err
+        close(s.err)
+        delete(h.serverSubs, id)
+    }
 }
 
 // startCallProc runs fn in a new goroutine and starts tracking it in the h.calls wait group.
 func (h *handler) startCallProc(fn func(*callProc)) {
-	h.callWG.Add(1)
-	gopool.Submit(func() {
-		ctx, cancel := context.WithCancel(h.rootCtx)
-		defer h.callWG.Done()
-		defer cancel()
-		fn(&callProc{ctx: ctx})
-	})
+    h.callWG.Add(1)
+    gopool.Submit(func() {
+        ctx, cancel := context.WithCancel(h.rootCtx)
+        defer h.callWG.Done()
+        defer cancel()
+        fn(&callProc{ctx: ctx})
+    })
 }
 
 // handleImmediate executes non-call messages. It returns false if the message is a
 // call or requires a reply.
 func (h *handler) handleImmediate(msg *jsonrpcMessage) bool {
-	start := time.Now()
-	switch {
-	case msg.isNotification():
-		if strings.HasSuffix(msg.Method, notificationMethodSuffix) {
-			h.handleSubscriptionResult(msg)
-			return true
-		}
-		return false
-	case msg.isResponse():
-		h.handleResponse(msg)
-		h.log.Trace("Handled RPC response", "reqid", idForLog{msg.ID}, "t", time.Since(start))
-		return true
-	default:
-		return false
-	}
+    start := time.Now()
+    switch {
+    case msg.isNotification():
+        if strings.HasSuffix(msg.Method, notificationMethodSuffix) {
+            h.handleSubscriptionResult(msg)
+            return true
+        }
+        return false
+    case msg.isResponse():
+        h.handleResponse(msg)
+        h.log.Trace("Handled RPC response", "reqid", idForLog{msg.ID}, "t", time.Since(start))
+        return true
+    default:
+        return false
+    }
 }
 
 // handleSubscriptionResult processes subscription notifications.
 func (h *handler) handleSubscriptionResult(msg *jsonrpcMessage) {
-	var result subscriptionResult
-	if err := json.Unmarshal(msg.Params, &result); err != nil {
-		h.log.Debug("Dropping invalid subscription message")
-		return
-	}
-	if h.clientSubs[result.ID] != nil {
-		h.clientSubs[result.ID].deliver(result.Result)
-	}
+    var result subscriptionResult
+    if err := json.Unmarshal(msg.Params, &result); err != nil {
+        h.log.Debug("Dropping invalid subscription message")
+        return
+    }
+    if h.clientSubs[result.ID] != nil {
+        h.clientSubs[result.ID].deliver(result.Result)
+    }
 }
 
 // handleResponse processes method call responses.
 func (h *handler) handleResponse(msg *jsonrpcMessage) {
-	op := h.respWait[string(msg.ID)]
-	if op == nil {
-		h.log.Debug("Unsolicited RPC response", "reqid", idForLog{msg.ID})
-		return
-	}
-	delete(h.respWait, string(msg.ID))
-	// For normal responses, just forward the reply to Call/BatchCall.
-	if op.sub == nil {
-		op.resp <- msg
-		return
-	}
-	// For subscription responses, start the subscription if the server
-	// indicates success. EthSubscribe gets unblocked in either case through
-	// the op.resp channel.
-	defer close(op.resp)
-	if msg.Error != nil {
-		op.err = msg.Error
-		return
-	}
-	if op.err = json.Unmarshal(msg.Result, &op.sub.subid); op.err == nil {
-		go op.sub.start()
-		h.clientSubs[op.sub.subid] = op.sub
-	}
+    op := h.respWait[string(msg.ID)]
+    if op == nil {
+        h.log.Debug("Unsolicited RPC response", "reqid", idForLog{msg.ID})
+        return
+    }
+    delete(h.respWait, string(msg.ID))
+    // For normal responses, just forward the reply to Call/BatchCall.
+    if op.sub == nil {
+        op.resp <- msg
+        return
+    }
+    // For subscription responses, start the subscription if the server
+    // indicates success. EthSubscribe gets unblocked in either case through
+    // the op.resp channel.
+    defer close(op.resp)
+    if msg.Error != nil {
+        op.err = msg.Error
+        return
+    }
+    if op.err = json.Unmarshal(msg.Result, &op.sub.subid); op.err == nil {
+        go op.sub.start()
+        h.clientSubs[op.sub.subid] = op.sub
+    }
 }
 
 // handleCallMsg executes a call message and returns the answer.
 func (h *handler) handleCallMsg(ctx *callProc, reqCtx context.Context, msg *jsonrpcMessage, stream *jsoniter.Stream) *jsonrpcMessage {
-	start := time.Now()
-	switch {
-	case msg.isNotification():
-		h.handleCall(ctx, msg, stream)
-		h.log.Debug("Served", "t", time.Since(start), "method", msg.Method, "params", string(msg.Params))
-		return nil
-	case msg.isCall():
-		resp := h.handleCall(ctx, msg, stream)
-		if resp != nil && resp.Error != nil {
-<<<<<<< HEAD
-			xForward := reqCtx.Value("X-Forwarded-For")
-			h.log.Warn("Served "+msg.Method, "reqid", idForLog{msg.ID}, "t", time.Since(start), "err", resp.Error.Message, "X-Forwarded-For", xForward)
-			ctx = append(ctx, "err", resp.Error.Message)
-=======
->>>>>>> 70ff9bb0
-			if resp.Error.Data != nil {
-				h.log.Warn("Served", "method", msg.Method, "reqid", idForLog{msg.ID}, "t", time.Since(start),
-					"err", resp.Error.Message, "errdata", resp.Error.Data)
-			} else {
-				h.log.Warn("Served", "method", msg.Method, "reqid", idForLog{msg.ID}, "t", time.Since(start),
-					"err", resp.Error.Message)
-			}
-		}
-		h.log.Debug("Served", "t", time.Since(start), "method", msg.Method, "reqid", idForLog{msg.ID}, "params", string(msg.Params))
-		return resp
-	case msg.hasValidID():
-		return msg.errorResponse(&invalidRequestError{"invalid request"})
-	default:
-		return errorMessage(&invalidRequestError{"invalid request"})
-	}
+    start := time.Now()
+    switch {
+    case msg.isNotification():
+        h.handleCall(ctx, msg, stream)
+        h.log.Debug("Served", "t", time.Since(start), "method", msg.Method, "params", string(msg.Params))
+        return nil
+    case msg.isCall():
+        resp := h.handleCall(ctx, msg, stream)
+        if resp != nil && resp.Error != nil {
+            xForward := reqCtx.Value("X-Forwarded-For")
+            h.log.Warn("Served "+msg.Method, "reqid", idForLog{msg.ID}, "t", time.Since(start), "err", resp.Error.Message, "X-Forwarded-For", xForward)
+            if resp.Error.Data != nil {
+                h.log.Warn("Served", "method", msg.Method, "reqid", idForLog{msg.ID}, "t", time.Since(start),
+                    "err", resp.Error.Message, "errdata", resp.Error.Data)
+            } else {
+                h.log.Warn("Served", "method", msg.Method, "reqid", idForLog{msg.ID}, "t", time.Since(start),
+                    "err", resp.Error.Message)
+            }
+        }
+        h.log.Debug("Served", "t", time.Since(start), "method", msg.Method, "reqid", idForLog{msg.ID}, "params", string(msg.Params))
+        return resp
+    case msg.hasValidID():
+        return msg.errorResponse(&invalidRequestError{"invalid request"})
+    default:
+        return errorMessage(&invalidRequestError{"invalid request"})
+    }
 }
 
 func (h *handler) isMethodAllowedByGranularControl(method string) bool {
-	if len(h.allowList) == 0 {
-		return true
-	}
-	_, ok := h.allowList[method]
-	return ok
+    if len(h.allowList) == 0 {
+        return true
+    }
+    _, ok := h.allowList[method]
+    return ok
 }
 
 // handleCall processes method calls.
 func (h *handler) handleCall(cp *callProc, msg *jsonrpcMessage, stream *jsoniter.Stream) *jsonrpcMessage {
-	if msg.isSubscribe() {
-		return h.handleSubscribe(cp, msg, stream)
-	}
-	var callb *callback
-	if msg.isUnsubscribe() {
-		callb = h.unsubscribeCb
-	} else if h.isMethodAllowedByGranularControl(msg.Method) {
-		callb = h.reg.callback(msg.Method)
-	}
-	if callb == nil {
-		return msg.errorResponse(&methodNotFoundError{method: msg.Method})
-	}
-	args, err := parsePositionalArguments(msg.Params, callb.argTypes)
-	if err != nil {
-		return msg.errorResponse(&invalidParamsError{err.Error()})
-	}
-	start := time.Now()
-	answer := h.runMethod(cp.ctx, msg, callb, args, stream)
-
-	// Collect the statistics for RPC calls if metrics is enabled.
-	// We only care about pure rpc call. Filter out subscription.
-	if callb != h.unsubscribeCb {
-		rpcRequestGauge.Inc()
-		if answer != nil && answer.Error != nil {
-			failedReqeustGauge.Inc()
-		}
-		newRPCServingTimerMS(msg.Method, answer == nil || answer.Error == nil).Update(float64(time.Since(start).Milliseconds()))
-	}
-	return answer
+    if msg.isSubscribe() {
+        return h.handleSubscribe(cp, msg, stream)
+    }
+    var callb *callback
+    if msg.isUnsubscribe() {
+        callb = h.unsubscribeCb
+    } else if h.isMethodAllowedByGranularControl(msg.Method) {
+        callb = h.reg.callback(msg.Method)
+    }
+    if callb == nil {
+        return msg.errorResponse(&methodNotFoundError{method: msg.Method})
+    }
+    args, err := parsePositionalArguments(msg.Params, callb.argTypes)
+    if err != nil {
+        return msg.errorResponse(&invalidParamsError{err.Error()})
+    }
+    start := time.Now()
+    answer := h.runMethod(cp.ctx, msg, callb, args, stream)
+
+    // Collect the statistics for RPC calls if metrics is enabled.
+    // We only care about pure rpc call. Filter out subscription.
+    if callb != h.unsubscribeCb {
+        rpcRequestGauge.Inc()
+        if answer != nil && answer.Error != nil {
+            failedReqeustGauge.Inc()
+        }
+        newRPCServingTimerMS(msg.Method, answer == nil || answer.Error == nil).Update(float64(time.Since(start).Milliseconds()))
+    }
+    return answer
 }
 
 // handleSubscribe processes *_subscribe method calls.
 func (h *handler) handleSubscribe(cp *callProc, msg *jsonrpcMessage, stream *jsoniter.Stream) *jsonrpcMessage {
-	if !h.allowSubscribe {
-		return msg.errorResponse(ErrNotificationsUnsupported)
-	}
-
-	// Subscription method name is first argument.
-	name, err := parseSubscriptionName(msg.Params)
-	if err != nil {
-		return msg.errorResponse(&invalidParamsError{err.Error()})
-	}
-	namespace := msg.namespace()
-	callb := h.reg.subscription(namespace, name)
-	if callb == nil {
-		return msg.errorResponse(&subscriptionNotFoundError{namespace, name})
-	}
-
-	// Parse subscription name arg too, but remove it before calling the callback.
-	argTypes := append([]reflect.Type{stringType}, callb.argTypes...)
-	args, err := parsePositionalArguments(msg.Params, argTypes)
-	if err != nil {
-		return msg.errorResponse(&invalidParamsError{err.Error()})
-	}
-	args = args[1:]
-
-	// Install notifier in context so the subscription handler can find it.
-	n := &Notifier{h: h, namespace: namespace}
-	cp.notifiers = append(cp.notifiers, n)
-	ctx := context.WithValue(cp.ctx, notifierKey{}, n)
-
-	return h.runMethod(ctx, msg, callb, args, stream)
+    if !h.allowSubscribe {
+        return msg.errorResponse(ErrNotificationsUnsupported)
+    }
+
+    // Subscription method name is first argument.
+    name, err := parseSubscriptionName(msg.Params)
+    if err != nil {
+        return msg.errorResponse(&invalidParamsError{err.Error()})
+    }
+    namespace := msg.namespace()
+    callb := h.reg.subscription(namespace, name)
+    if callb == nil {
+        return msg.errorResponse(&subscriptionNotFoundError{namespace, name})
+    }
+
+    // Parse subscription name arg too, but remove it before calling the callback.
+    argTypes := append([]reflect.Type{stringType}, callb.argTypes...)
+    args, err := parsePositionalArguments(msg.Params, argTypes)
+    if err != nil {
+        return msg.errorResponse(&invalidParamsError{err.Error()})
+    }
+    args = args[1:]
+
+    // Install notifier in context so the subscription handler can find it.
+    n := &Notifier{h: h, namespace: namespace}
+    cp.notifiers = append(cp.notifiers, n)
+    ctx := context.WithValue(cp.ctx, notifierKey{}, n)
+
+    return h.runMethod(ctx, msg, callb, args, stream)
 }
 
 // runMethod runs the Go callback for an RPC method.
 func (h *handler) runMethod(ctx context.Context, msg *jsonrpcMessage, callb *callback, args []reflect.Value, stream *jsoniter.Stream) *jsonrpcMessage {
-	if callb.streamable {
-		stream.WriteObjectStart()
-		stream.WriteObjectField("jsonrpc")
-		stream.WriteString("2.0")
-		stream.WriteMore()
-		if msg.ID != nil {
-			stream.WriteObjectField("id")
-			stream.Write(msg.ID)
-			stream.WriteMore()
-		}
-		stream.WriteObjectField("result")
-		_, err := callb.call(ctx, msg.Method, args, stream)
-		if err != nil {
-			return msg.errorResponse(err)
-			/*
-				stream.WriteMore()
-				stream.WriteObjectField("error")
-				stream.WriteObjectStart()
-				stream.WriteObjectField("code")
-				ec, ok := err.(Error)
-				if ok {
-					stream.WriteInt(ec.ErrorCode())
-				} else {
-					stream.WriteInt(defaultErrorCode)
-				}
-				stream.WriteMore()
-				stream.WriteObjectField("message")
-				stream.WriteString(fmt.Sprintf("%v", err))
-				de, ok := err.(DataError)
-				if ok {
-					stream.WriteMore()
-					stream.WriteObjectField("data")
-					data, derr := json.Marshal(de.ErrorData())
-					if derr == nil {
-						stream.Write(data)
-					} else {
-						stream.WriteString(fmt.Sprintf("%v", derr))
-					}
-				}
-				stream.WriteObjectEnd()
-			*/
-		}
-		stream.WriteObjectEnd()
-		stream.Flush()
-		return nil
-	} else {
-		result, err := callb.call(ctx, msg.Method, args, stream)
-		if err != nil {
-			return msg.errorResponse(err)
-		}
-		return msg.response(result)
-	}
+    if callb.streamable {
+        stream.WriteObjectStart()
+        stream.WriteObjectField("jsonrpc")
+        stream.WriteString("2.0")
+        stream.WriteMore()
+        if msg.ID != nil {
+            stream.WriteObjectField("id")
+            stream.Write(msg.ID)
+            stream.WriteMore()
+        }
+        stream.WriteObjectField("result")
+        _, err := callb.call(ctx, msg.Method, args, stream)
+        if err != nil {
+            return msg.errorResponse(err)
+            /*
+                stream.WriteMore()
+                stream.WriteObjectField("error")
+                stream.WriteObjectStart()
+                stream.WriteObjectField("code")
+                ec, ok := err.(Error)
+                if ok {
+                    stream.WriteInt(ec.ErrorCode())
+                } else {
+                    stream.WriteInt(defaultErrorCode)
+                }
+                stream.WriteMore()
+                stream.WriteObjectField("message")
+                stream.WriteString(fmt.Sprintf("%v", err))
+                de, ok := err.(DataError)
+                if ok {
+                    stream.WriteMore()
+                    stream.WriteObjectField("data")
+                    data, derr := json.Marshal(de.ErrorData())
+                    if derr == nil {
+                        stream.Write(data)
+                    } else {
+                        stream.WriteString(fmt.Sprintf("%v", derr))
+                    }
+                }
+                stream.WriteObjectEnd()
+            */
+        }
+        stream.WriteObjectEnd()
+        stream.Flush()
+        return nil
+    } else {
+        result, err := callb.call(ctx, msg.Method, args, stream)
+        if err != nil {
+            return msg.errorResponse(err)
+        }
+        return msg.response(result)
+    }
 }
 
 // unsubscribe is the callback function for all *_unsubscribe calls.
 func (h *handler) unsubscribe(ctx context.Context, id ID) (bool, error) {
-	h.subLock.Lock()
-	defer h.subLock.Unlock()
-
-	s := h.serverSubs[id]
-	if s == nil {
-		return false, ErrSubscriptionNotFound
-	}
-	close(s.err)
-	delete(h.serverSubs, id)
-	return true, nil
+    h.subLock.Lock()
+    defer h.subLock.Unlock()
+
+    s := h.serverSubs[id]
+    if s == nil {
+        return false, ErrSubscriptionNotFound
+    }
+    close(s.err)
+    delete(h.serverSubs, id)
+    return true, nil
 }
 
 type idForLog struct{ json.RawMessage }
 
 func (id idForLog) String() string {
-	if s, err := strconv.Unquote(string(id.RawMessage)); err == nil {
-		return s
-	}
-	return string(id.RawMessage)
+    if s, err := strconv.Unquote(string(id.RawMessage)); err == nil {
+        return s
+    }
+    return string(id.RawMessage)
 }