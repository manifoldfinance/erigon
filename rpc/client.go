--- conflicted
+++ resolved
@@ -558,15 +558,9 @@
 		// Read path:
 		case op := <-c.readOp:
 			if op.batch {
-<<<<<<< HEAD
-				conn.handler.handleBatch(context.Background(), op.msgs, nil)
-			} else {
-				conn.handler.handleMsg(context.Background(), op.msgs[0], nil)
-=======
 				conn.handler.handleBatch(op.msgs)
 			} else {
 				conn.handler.handleMsg(op.msgs[0])
->>>>>>> 2a08dbd3
 			}
 
 		case err := <-c.readErr:
