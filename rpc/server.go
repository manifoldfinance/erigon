--- conflicted
+++ resolved
@@ -117,15 +117,9 @@
 		return
 	}
 	if batch {
-<<<<<<< HEAD
-		h.handleBatch(ctx, reqs, stream)
-	} else {
-		h.handleMsg(ctx, reqs[0], stream)
-=======
 		h.handleBatch(reqs)
 	} else {
 		h.handleMsg(reqs[0])
->>>>>>> 2a08dbd3
 	}
 }
 
