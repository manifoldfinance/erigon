--- conflicted
+++ resolved
@@ -12,15 +12,8 @@
 const TestTipLimit = 10
 
 func TestSplitIntoSegments(t *testing.T) {
-<<<<<<< HEAD
-	hd := NewHeaderDownload(common.Hash{}, "", TestBufferLimit, TestTipLimit, func(childTimestamp uint64, parentTime uint64, parentDifficulty, parentNumber *big.Int, parentHash, parentUncleHash common.Hash) *big.Int {
-		// To get child difficulty, we just add 1000 to the parent difficulty
-		return big.NewInt(0).Add(parentDifficulty, big.NewInt(1000))
-	}, nil)
-=======
 	engine := ethash.NewFaker()
 	hd := NewHeaderDownload(100, 100, engine)
->>>>>>> bedf092c
 
 	// Empty message
 	if chainSegments, penalty, err := hd.SplitIntoSegments([][]byte{}, []*types.Header{}); err == nil {
@@ -154,15 +147,8 @@
 }
 
 func TestSingleHeaderAsSegment(t *testing.T) {
-<<<<<<< HEAD
-	hd := NewHeaderDownload(common.Hash{}, "", TestBufferLimit, TestTipLimit, func(childTimestamp uint64, parentTime uint64, parentDifficulty, parentNumber *big.Int, parentHash, parentUncleHash common.Hash) *big.Int {
-		// To get child difficulty, we just add 1000 to the parent difficulty
-		return big.NewInt(0).Add(parentDifficulty, big.NewInt(1000))
-	}, nil)
-=======
 	engine := ethash.NewFaker()
 	hd := NewHeaderDownload(100, 100, engine)
->>>>>>> bedf092c
 	var h types.Header
 	h.Number = big.NewInt(5)
 	if chainSegments, penalty, err := hd.SingleHeaderAsSegment([]byte{}, &h); err == nil {
@@ -194,220 +180,4 @@
 	} else {
 		t.Errorf("handle newBlock msg: %v", err)
 	}
-<<<<<<< HEAD
-}
-
-func TestFindTip(t *testing.T) {
-	/*
-		hd := NewHeaderDownload("", 10, func(childTimestamp uint64, parentTime uint64, parentDifficulty, parentNumber *big.Int, parentHash, parentUncleHash common.Hash) *big.Int {
-			// To get child difficulty, we just add 1000 to the parent difficulty
-			return big.NewInt(0).Add(parentDifficulty, big.NewInt(1000))
-		}, func(header *types.Header) error {
-			return nil
-		},
-		)
-
-				// trying to attach header with wrong block height
-				var h5 types.Header
-				h5.Number = big.NewInt(6) // Wrong (expected 5)
-				h5.Difficulty = big.NewInt(4010)
-				h5.ParentHash = h4.Hash()
-				if err := hd.ExtendUp(&ChainSegment{headers: []*types.Header{&h5}}, 0, 1); err == nil {
-					if peerPenalty == nil || peerPenalty.peerHandle != peer || peerPenalty.penalty != WrongChildBlockHeightPenalty {
-						t.Errorf("expected WrongChildBlockHeight penalty, got %s", peerPenalty)
-					}
-					if ok {
-						t.Errorf("did not expect to prepend")
-					}
-					if len(hd.tips) != 5 {
-						t.Errorf("expected 5 tips, got %d", len(hd.tips))
-					}
-				} else {
-					t.Errorf("prepend: %v", err)
-				}
-
-				// trying to attach header with wrong difficulty
-				h5.Number = big.NewInt(5)        // Now correct
-				h5.Difficulty = big.NewInt(4020) // Wrong - expected 4010
-				if ok, peerPenalty, err := hd.Prepend(&ChainSegment{headers: []*types.Header{&h5}}, peer); err == nil {
-					if peerPenalty == nil || peerPenalty.peerHandle != peer || peerPenalty.penalty != WrongChildDifficultyPenalty {
-						t.Errorf("expected WrongChildDifficulty penalty, got %s", peerPenalty)
-					}
-					if ok {
-						t.Errorf("did not expect to prepend")
-					}
-					if len(hd.tips) != 5 {
-						t.Errorf("expected 5 tips, got %d", len(hd.tips))
-					}
-				} else {
-					t.Errorf("prepend: %v", err)
-				}
-
-				// trying to attach header with wrong PoW
-				hd.verifySealFunc = func(header *types.Header) error {
-					if header.Nonce.Uint64() > 0 {
-						return fmt.Errorf("wrong nonce: %d", header.Nonce)
-					}
-					return nil
-				}
-			h5.Difficulty = big.NewInt(4010) // Now correct
-			h5.Nonce = types.EncodeNonce(1)
-			if ok, peerPenalty, err := hd.Prepend(&ChainSegment{headers: []*types.Header{&h5}}, peer); err == nil {
-				if peerPenalty == nil || peerPenalty.peerHandle != peer || peerPenalty.penalty != InvalidSealPenalty {
-					t.Errorf("expected InvalidSeal penalty, got %s", peerPenalty)
-				}
-				if ok {
-					t.Errorf("did not expect to prepend")
-				}
-				if len(hd.tips) != 5 {
-					t.Errorf("expected 5 tips, got %d", len(hd.tips))
-				}
-			} else {
-				t.Errorf("prepend: %v", err)
-			}
-	*/
-}
-
-func TestExtendUp(t *testing.T) {
-	hd := NewHeaderDownload(common.Hash{}, "", TestBufferLimit, TestTipLimit, func(childTimestamp uint64, parentTime uint64, parentDifficulty, parentNumber *big.Int, parentHash, parentUncleHash common.Hash) *big.Int {
-		// To get child difficulty, we just add 1000 to the parent difficulty
-		return big.NewInt(0).Add(parentDifficulty, big.NewInt(1000))
-	}, func(header *types.Header) error {
-		return nil
-	},
-	)
-	hd.hardCodedPhaseDone = true
-
-	var currentTime uint64 = 100
-	// single header in the chain segment
-	var h types.Header
-	if err := hd.extendUp(&ChainSegment{Headers: []*types.Header{&h}}, 0, 1, currentTime); err == nil {
-		t.Errorf("extendUp without working tips - expected error")
-	}
-
-	// single header attaching to a single existing tip
-	var h1, h2 types.Header
-	h1.Number = big.NewInt(1)
-	h1.Difficulty = big.NewInt(10)
-	h2.Number = big.NewInt(2)
-	h2.Difficulty = big.NewInt(1010)
-	h2.ParentHash = h1.Hash()
-	if anchor, err := hd.addHeaderAsAnchor(&h1, false /* hardCoded */); err == nil {
-		if _, err1 := hd.addHeaderAsTip(&h1, anchor, *new(uint256.Int).SetUint64(2000), false /* hardCodedTip */, false /* persisted */); err1 != nil {
-			t.Fatalf("setting up h1 (tip): %v", err1)
-		}
-	} else {
-		t.Errorf("setting up h1 (anchor): %v", err)
-	}
-	if err := hd.extendUp(&ChainSegment{Headers: []*types.Header{&h2}}, 0, 1, currentTime); err == nil {
-		if len(hd.tips) != 2 {
-			t.Errorf("expected 2 tips, got %d", len(hd.tips))
-		}
-	} else {
-		t.Errorf("extendUp: %v", err)
-	}
-
-	// two connected headers attaching to the the highest tip
-	var h3, h4 types.Header
-	h3.Number = big.NewInt(3)
-	h3.Difficulty = big.NewInt(2010)
-	h3.ParentHash = h2.Hash()
-	h4.Number = big.NewInt(4)
-	h4.Difficulty = big.NewInt(3010)
-	h4.ParentHash = h3.Hash()
-	if err := hd.extendUp(&ChainSegment{Headers: []*types.Header{&h4, &h3}}, 0, 2, currentTime); err == nil {
-		if len(hd.tips) != 4 {
-			t.Errorf("expected 4 tips, got %d", len(hd.tips))
-		}
-		tip, ok := hd.getTip(h4.Hash())
-		if !ok {
-			t.Errorf("did not find h4 in the tips")
-		}
-		if ok && !tip.cumulativeDifficulty.Eq(new(uint256.Int).SetUint64(2000+1010+2010+3010)) {
-			t.Errorf("cumulative difficulty of h4 expected %d, got %d", 2000+1010+2010+3010, tip.cumulativeDifficulty.ToBig())
-		}
-	} else {
-		t.Errorf("extendUp: %v", err)
-	}
-
-	// one header attaching not to the highest tip
-	var h41 types.Header
-	h41.Number = big.NewInt(4)
-	h41.Difficulty = big.NewInt(3010)
-	h41.Extra = []byte("Extra")
-	h41.ParentHash = h3.Hash()
-	if err := hd.extendUp(&ChainSegment{Headers: []*types.Header{&h41}}, 0, 1, currentTime); err == nil {
-		if len(hd.tips) != 5 {
-			t.Errorf("expected 5 tips, got %d", len(hd.tips))
-		}
-		tip, ok := hd.getTip(h41.Hash())
-		if !ok {
-			t.Errorf("did not find h41 in the tips")
-		}
-		if ok && !tip.cumulativeDifficulty.Eq(new(uint256.Int).SetUint64(2000+1010+2010+3010)) {
-			t.Errorf("cumulative difficulty of h41 expected %d, got %d", 2000+1010+2010+3010, tip.cumulativeDifficulty.ToBig())
-		}
-		if ok && tip.anchor.hash != h1.Hash() {
-			t.Errorf("Expected h41 anchor to be %x, got %x", h1.Hash(), tip.anchor.hash)
-		}
-	} else {
-		t.Errorf("extendUp: %v", err)
-	}
-
-	var h5 types.Header
-	h5.Number = big.NewInt(5)
-	h5.Difficulty = big.NewInt(4010)
-	h5.ParentHash = h4.Hash()
-	// trying to attach header not connected to any tips
-	var h6 types.Header
-	h6.Number = big.NewInt(6)
-	h6.Difficulty = big.NewInt(5010)
-	h6.ParentHash = h5.Hash()
-	if err := hd.extendUp(&ChainSegment{Headers: []*types.Header{&h6}}, 0, 1, currentTime); err == nil {
-		t.Errorf("extendUp not connected to tips - expected error")
-	}
-
-	// Introduce h5 as a tip and prepend h6
-	if anchor, err := hd.addHeaderAsAnchor(&h5, false /* hardCoded */); err == nil {
-		if _, err1 := hd.addHeaderAsTip(&h5, anchor, *new(uint256.Int).SetUint64(10000), false /* hardCodedTip */, false /* persisted */); err1 != nil {
-			t.Fatalf("setting up h5 (tip): %v", err1)
-		}
-	} else {
-		t.Errorf("setting up h5 (anchor): %v", err)
-	}
-	if err := hd.extendUp(&ChainSegment{Headers: []*types.Header{&h6}}, 0, 1, currentTime); err == nil {
-		if len(hd.tips) != 7 {
-			t.Errorf("expected 7 tips, got %d", len(hd.tips))
-		}
-		tip, ok := hd.getTip(h6.Hash())
-		if !ok {
-			t.Errorf("did not find h6 in the tips")
-		}
-		if ok && !tip.cumulativeDifficulty.Eq(new(uint256.Int).SetUint64(10000+5010)) {
-			t.Errorf("cumulative difficulty of h6 expected %d, got %d", 10000+5010, tip.cumulativeDifficulty.ToBig())
-		}
-		if ok && tip.anchor.hash != h5.Hash() {
-			t.Errorf("Expected h6 anchor to be %x, got %x", h5.Hash(), tip.anchor.hash)
-		}
-	} else {
-		t.Errorf("prepend: %v", err)
-	}
-}
-
-func TestExtendDown(t *testing.T) {
-	hd := NewHeaderDownload(common.Hash{}, "", TestBufferLimit, TestTipLimit, func(childTimestamp uint64, parentTime uint64, parentDifficulty, parentNumber *big.Int, parentHash, parentUncleHash common.Hash) *big.Int {
-		// To get child difficulty, we just add 1000 to the parent difficulty
-		return big.NewInt(0).Add(parentDifficulty, big.NewInt(1000))
-	}, func(header *types.Header) error {
-		return nil
-	},
-	)
-
-	// single header in the chain segment
-	var h types.Header
-	if err := hd.extendDown(&ChainSegment{HeadersRaw: [][]byte{}, Headers: []*types.Header{&h}}, 0, 1, false /* hardCoded */, uint64(time.Now().Unix())); err == nil {
-		t.Errorf("extendDown without working trees - expected error")
-	}
-=======
->>>>>>> bedf092c
 }